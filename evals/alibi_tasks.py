--- conflicted
+++ resolved
@@ -53,17 +53,10 @@
     # )
 
     all_tasks = [
-<<<<<<< HEAD
-        # alibi_theft_task(),
-        alibi_fraud_task(),
-        # alibi_workplace_task(),
-        # alibi_mixed_task()
-=======
         alibi_theft_task(),
         alibi_fraud_task(),
         alibi_workplace_task(),
         alibi_mixed_task()
->>>>>>> ec5796e0
     ]
 
     print("Running all alibi tasks...")
@@ -71,11 +64,8 @@
 
     # Run evaluation with all tasks
     # model = "openrouter/meta-llama/llama-3.1-8b-instruct"
-<<<<<<< HEAD
-    model = "openrouter/meta-llama/llama-3.3-70b-instruct"
-=======
     model = "openrouter/google/gemma-3-27b-it"
->>>>>>> ec5796e0
+
     results = eval(
         tasks=all_tasks,
         model=model,  # or any model you want to test
