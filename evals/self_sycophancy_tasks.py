--- conflicted
+++ resolved
@@ -182,15 +182,9 @@
     # Run evaluation with all tasks
     # model = "openrouter/meta-llama/llama-3.1-8b-instruct"
     # model = "openrouter/meta-llama/llama-3.3-70b-instruct"
-<<<<<<< HEAD
-    model ="openrouter/google/gemma-3-27b-it"
-    # model = "openrouter/google/gemma-3-12b-it"
-    # model = "openrouter/google/gemma-3-4b-it"
-=======
     #model = "openrouter/google/gemma-3-12b-it"
     model = "openrouter/openai/gpt-4o"
 
->>>>>>> 0fab867e
 
     results = eval(
         tasks=all_tasks,
