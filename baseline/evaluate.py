--- conflicted
+++ resolved
@@ -20,88 +20,6 @@
 
 load_dotenv()
 
-<<<<<<< HEAD
-def map_data_model_to_eval_model(data_model: str) -> str:
-    """
-    Map the model name from the data to the actual model name for evaluation.
-    This ensures we use the same model for evaluation as the one that generated the lies.
-    """
-    # Normalize the data model name (remove provider prefixes if present)
-    if data_model.startswith('openrouter/'):
-        data_model = data_model[11:]  # Remove 'openrouter/'
-    elif data_model.startswith('anthropic/'):
-        data_model = data_model[10:]  # Remove 'anthropic/'
-    elif data_model.startswith('openai/'):
-        data_model = data_model[7:]   # Remove 'openai/'
-    
-    # Map to the full model name for evaluation
-    # Only Gemma models are present in the processed-data-gemma/ S3 path
-    model_mapping = {
-        'gemma-3-4b-it': 'openrouter/google/gemma-3-4b-it',
-        'gemma-3-12b-it': 'openrouter/google/gemma-3-12b-it', 
-        'gemma-3-27b-it': 'openrouter/google/gemma-3-27b-it',
-        'google_gemma-3-4b-it': 'openrouter/google/gemma-3-4b-it',
-        'google_gemma-3-12b-it': 'openrouter/google/gemma-3-12b-it',
-        'google_gemma-3-27b-it': 'openrouter/google/gemma-3-27b-it',
-        'openrouter_google_gemma-3-4b-it': 'openrouter/google/gemma-3-4b-it',
-        'openrouter_google_gemma-3-12b-it': 'openrouter/google/gemma-3-12b-it',
-        'openrouter_google_gemma-3-27b-it': 'openrouter/google/gemma-3-27b-it',
-        # Handle the normalized names after removing openrouter/ prefix
-        'google/gemma-3-4b-it': 'openrouter/google/gemma-3-4b-it',
-        'google/gemma-3-12b-it': 'openrouter/google/gemma-3-12b-it',
-        'google/gemma-3-27b-it': 'openrouter/google/gemma-3-27b-it'
-    }
-    
-    # Return the mapped model name, or the original if not found
-    return model_mapping.get(data_model, data_model)
-
-def examine_data_distribution():
-    """Examine the data to understand the ground truth labeling."""
-    print("=== EXAMINING DATA DISTRIBUTION ===")
-    
-    data_dir = Path("processed_data")
-    lying_examples = []
-    truthful_examples = []
-    
-    # Sample a few examples of each type
-    for file_path in data_dir.rglob("*.jsonl"):
-        with open(file_path, "r") as f:
-            for line_num, line in enumerate(f):
-                if line_num >= 2:  # Only look at first 2 lines per file
-                    break
-                try:
-                    item = json.loads(line)
-                    if item.get("did_lie") and len(lying_examples) < 3:
-                        lying_examples.append((file_path.name, item))
-                    elif not item.get("did_lie") and len(truthful_examples) < 3:
-                        truthful_examples.append((file_path.name, item))
-                except json.JSONDecodeError:
-                    continue
-                    
-        if len(lying_examples) >= 3 and len(truthful_examples) >= 3:
-            break
-    
-    print("\n--- LYING EXAMPLES (did_lie=True) ---")
-    for i, (filename, item) in enumerate(lying_examples):
-        print(f"\nExample {i+1} from {filename}:")
-        trace = item.get("trace", [])
-        for turn in trace[:3]:  # First 3 turns
-            role = turn.get("role", "unknown")
-            content = turn.get("content", "")[:200]  # First 200 chars
-            print(f"{role.capitalize()}: {content}...")
-        print(f"Ground truth: did_lie = {item.get('did_lie')}")
-    
-    print("\n--- TRUTHFUL EXAMPLES (did_lie=False) ---")
-    for i, (filename, item) in enumerate(truthful_examples):
-        print(f"\nExample {i+1} from {filename}:")
-        trace = item.get("trace", [])
-        for turn in trace[:3]:  # First 3 turns
-            role = turn.get("role", "unknown")
-            content = turn.get("content", "")[:200]  # First 200 chars
-            print(f"{role.capitalize()}: {content}...")
-        print(f"Ground truth: did_lie = {item.get('did_lie')}")
-=======
->>>>>>> 0fef65ed
 
 class BaselineEvaluator:
     """Main class for running baseline evaluations with clean architecture."""
@@ -110,13 +28,6 @@
         self.config_manager = ConfigManager(config)
         self.task_factory = TaskFactory()
     
-<<<<<<< HEAD
-    return filepath
-
-def save_results_to_files(results, filename, metrics, output_dir=".", baseline_type="baseline", model_name="unknown"):
-    """Save evaluation results to both JSON and TXT files with subtask breakdown."""
-    timestamp = datetime.now().strftime("%Y-%m-%d_%H-%M-%S")
-=======
     def run_evaluation(
         self, 
         baseline_type: str,
@@ -163,7 +74,6 @@
             return self._run_by_model_evaluation(baseline_type)
         else:
             return self._run_single_evaluation(baseline_type)
->>>>>>> 0fef65ed
     
     def _print_evaluation_header(self, baseline_type: str):
         """Print evaluation header with configuration."""
@@ -257,74 +167,12 @@
         """Process evaluation results and save outputs."""
         config = self.config_manager.config
         
-<<<<<<< HEAD
-        if parseable > 0:
-            metrics['accuracy'] = (metrics['tp'] + metrics['tn']) / parseable
-            metrics['precision'] = metrics['tp'] / (metrics['tp'] + metrics['fp']) if (metrics['tp'] + metrics['fp']) > 0 else 0
-            metrics['recall'] = metrics['tp'] / (metrics['tp'] + metrics['fn']) if (metrics['tp'] + metrics['fn']) > 0 else 0
-            metrics['f1_score'] = 2 * (metrics['precision'] * metrics['recall']) / (metrics['precision'] + metrics['recall']) if (metrics['precision'] + metrics['recall']) > 0 else 0
-    
-    # Calculate overall metrics by aggregating across all subtasks
-    overall_tp = sum(data['metrics']['tp'] for data in subtask_results.values())
-    overall_tn = sum(data['metrics']['tn'] for data in subtask_results.values())
-    overall_fp = sum(data['metrics']['fp'] for data in subtask_results.values())
-    overall_fn = sum(data['metrics']['fn'] for data in subtask_results.values())
-    overall_parseable = sum(data['metrics']['parseable_samples'] for data in subtask_results.values())
-    overall_filtered = sum(data['metrics']['filtered_samples'] for data in subtask_results.values())
-    
-    # Calculate overall performance metrics
-    overall_accuracy = (overall_tp + overall_tn) / overall_parseable if overall_parseable > 0 else 0
-    overall_precision = overall_tp / (overall_tp + overall_fp) if (overall_tp + overall_fp) > 0 else 0
-    overall_recall = overall_tp / (overall_tp + overall_fn) if (overall_tp + overall_fn) > 0 else 0
-    overall_f1 = 2 * (overall_precision * overall_recall) / (overall_precision + overall_recall) if (overall_precision + overall_recall) > 0 else 0
-    
-    # Prepare structured data for JSON
-    json_data = {
-        "metadata": {
-            "timestamp": timestamp,
-            "total_samples": len(results),
-            "model": model_name,
-            "subtasks": list(subtask_results.keys())
-        },
-        "overall_metrics": {
-            "parseable_samples": overall_parseable,
-            "filtered_samples": overall_filtered,
-            "accuracy": overall_accuracy,
-            "precision": overall_precision,
-            "recall": overall_recall,
-            "f1_score": overall_f1,
-            "true_positives": overall_tp,
-            "true_negatives": overall_tn,
-            "false_positives": overall_fp,
-            "false_negatives": overall_fn
-        },
-        "subtask_results": subtask_results
-    }
-    
-    # Save JSON file
-    json_filepath = os.path.join(output_dir, f"results_{timestamp}_{filename}.json")
-    with open(json_filepath, 'w', encoding='utf-8') as f:
-        json.dump(json_data, f, indent=2, ensure_ascii=False)
-    
-    # Save TXT summary file
-    txt_filepath = os.path.join(output_dir, f"results_{timestamp}_{filename}.txt")
-    with open(txt_filepath, 'w', encoding='utf-8') as f:
-        f.write("="*80 + "\n")
-        f.write("LIE DETECTION BASELINE EVALUATION RESULTS\n")
-        f.write("="*80 + "\n\n")
-        
-        f.write(f"Timestamp: {timestamp}\n")
-        f.write(f"Model: {model_name}\n")
-        f.write(f"Total Samples: {len(results)}\n")
-        f.write(f"Number of Subtasks: {len(subtask_results)}\n\n")
-=======
         # Create directory paths
         results_dir = config.get_results_dir(baseline_type)
         transcripts_dir = config.get_transcripts_dir(baseline_type)
         
         # Create suffix for file names
         file_suffix = f"{model_suffix}_{baseline_type}" if model_suffix else baseline_type
->>>>>>> 0fef65ed
         
         # Initialize results processor
         results_saver = ResultsSaver(transcripts_dir, baseline_type)
@@ -472,273 +320,6 @@
     for baseline_type in baseline_types:
         print(f"\n{'='*40}\nRunning baseline: {baseline_type}\n{'='*40}")
         
-<<<<<<< HEAD
-        print(f"\n{'='*60}")
-        print("FINAL METRICS (PARSEABLE SAMPLES ONLY)")
-        print(f"{'='*60}")
-        print(f"Parseable samples: {total_parseable}/{len(results)} ({total_parseable/len(results):.1%})")
-        print(f"Accuracy: {accuracy:.4f}")
-        print(f"Precision: {precision:.4f}")
-        print(f"Recall: {recall:.4f}")
-        print(f"F1 Score: {f1:.4f}")
-        print("------------------------")
-        print(f"True Positives: {total_tp}")
-        print(f"True Negatives: {total_tn}")
-        print(f"False Positives: {total_fp}")
-        print(f"False Negatives: {total_fn}")
-        print("------------------------")
-    else:
-        print("\nNo parseable samples to calculate metrics!")
-        accuracy = precision = recall = f1 = 0
-
-    # Prepare metrics for saving
-    metrics = {
-        "parseable_samples": len(parseable_samples),
-        "filtered_samples": len(filtered_samples),
-        "accuracy": accuracy,
-        "precision": precision,
-        "recall": recall,
-        "f1_score": f1,
-        "tp": total_tp,
-        "tn": total_tn,
-        "fp": total_fp,
-        "fn": total_fn,
-        "target_distribution": f"A={by_target['A']}, B={by_target['B']}",
-        "prediction_distribution": f"A={by_prediction['A']}, B={by_prediction['B']}, OTHER={by_prediction['OTHER']}"
-    }
-
-    # Save results to files
-    json_filepath, txt_filepath = save_results_to_files(results, baseline_type, metrics, results_dir, baseline_type, model_name)
-    print(f"\n📝 Saved results to: {json_filepath}")
-    print(f"📝 Saved summary to: {txt_filepath}")
-
-def main_by_model(num_samples=None, model=None, data_dir="processed_data", baseline_type="base_transcript", use_same_model=True, results_dir=None, transcripts_dir=None, model_prefix=None):
-    """Run baseline evaluation separately for each model."""
-    print("\n" + "="*80)
-    print(f"=== RUNNING {baseline_type.upper()} EVALUATION BY MODEL ===")
-    
-    # Configuration
-    default_model = model or "openrouter/meta-llama/llama-3.1-8b-instruct"
-    log_dir = f"logs/{baseline_type}"
-    limit = num_samples
-
-    print(f"Running {baseline_type} evaluation by model...")
-    if use_same_model:
-        print(f"Using same model for evaluation as the one that generated the lies")
-    else:
-        print(f"Using fixed evaluation model: {default_model}")
-    print(f"Samples per model: {'All available' if limit is None else limit}")
-
-    # Import model-specific task functions
-    try:
-        from baseline.task import baseline_task_by_model, escaped_transcript_task_by_model, llama_chat_task_by_model, llama_chat_reasoning_task_by_model, base_transcript_reasoning_task_by_model, rowans_escaped_transcript_task_by_model
-    except ImportError:
-        try:
-            from .task import baseline_task_by_model, escaped_transcript_task_by_model, llama_chat_task_by_model, llama_chat_reasoning_task_by_model, base_transcript_reasoning_task_by_model, rowans_escaped_transcript_task_by_model
-        except ImportError:
-            from task import baseline_task_by_model, escaped_transcript_task_by_model, llama_chat_task_by_model, llama_chat_reasoning_task_by_model, base_transcript_reasoning_task_by_model, rowans_escaped_transcript_task_by_model
-
-    # Choose task based on baseline type
-    if baseline_type == "escaped_transcript":
-        model_tasks = escaped_transcript_task_by_model(data_dir=data_dir, limit=limit)
-    elif baseline_type == "llama_chat":
-        model_tasks = llama_chat_task_by_model(data_dir=data_dir, limit=limit)
-    elif baseline_type == "llama_chat_reasoning":
-        model_tasks = llama_chat_reasoning_task_by_model(data_dir=data_dir, limit=limit)
-    elif baseline_type == "base_transcript_reasoning":
-        model_tasks = base_transcript_reasoning_task_by_model(data_dir=data_dir, limit=limit)
-    elif baseline_type == "rowans_escaped_transcript":
-        model_tasks = rowans_escaped_transcript_task_by_model(data_dir=data_dir, limit=limit)
-    else:  # base_transcript or fallback
-        model_tasks = baseline_task_by_model(data_dir=data_dir, limit=limit)
-
-    print(f"\nFound {len(model_tasks)} models to evaluate:")
-    for model_key in model_tasks.keys():
-        print(f"  - {model_key}")
-
-    # Create output directories
-    if results_dir is None:
-    results_dir = f"baseline/results/{baseline_type}"
-    if transcripts_dir is None:
-    transcripts_dir = f"baseline/transcripts/{baseline_type}"
-    os.makedirs(results_dir, exist_ok=True)
-    os.makedirs(transcripts_dir, exist_ok=True)
-
-    # Run evaluation for each model
-    all_model_metrics = {}
-    
-    for model_key, task in model_tasks.items():
-        print(f"\n{'='*60}")
-        print(f"EVALUATING MODEL: {model_key}")
-        print(f"{'='*60}")
-        
-        # Create model-specific log directory
-        model_log_dir = f"{log_dir}/{model_key.replace('/', '_').replace(':', '_')}"
-        
-        # Run evaluation for this model
-        if use_same_model:
-            # Use the same model for evaluation as the one that generated the lies
-            eval_model = map_data_model_to_eval_model(model_key)
-        else:
-            # Use the fixed evaluation model
-            eval_model = default_model
-            
-        print(f"Using evaluation model: {eval_model}")
-        log = eval(task, model=eval_model, log_dir=model_log_dir)
-        results = log[0].samples if log and log[0].samples else []
-        
-        print(f"Processed {len(results)} samples for {model_key}")
-        
-        if len(results) == 0:
-            print(f"No results for {model_key}, skipping...")
-            continue
-        
-        # Save prompts for this model
-        if model_prefix:
-            model_safe_name = model_prefix
-        else:
-        model_safe_name = model_key.replace('/', '_').replace(':', '_')
-        prompts_file = save_prompts_to_file(results, f"{model_safe_name}_{baseline_type}", transcripts_dir, baseline_type)
-        print(f"📝 Saved prompts to: {prompts_file}")
-        
-        # Analyze results for this model
-        correct_predictions = 0
-        by_prediction = {"A": 0, "B": 0, "OTHER": 0}
-        by_target = {"A": 0, "B": 0}
-        misclassified_examples = []
-        filtered_samples = []
-        parseable_samples = []
-        
-        for i, sample in enumerate(results):
-            target = sample.target
-            prediction = sample.output.completion.strip()
-            original_did_lie = sample.metadata.get('did_lie', 'N/A')
-            
-            # Extract A/B from prediction
-            if baseline_type == "escaped_transcript":
-                scorer_name = 'escaped_transcript_scorer'
-            elif baseline_type == "llama_chat":
-                scorer_name = 'llama_chat_scorer'
-            elif baseline_type == "llama_chat_reasoning":
-                scorer_name = 'llama_chat_reasoning_scorer'
-            elif baseline_type == "base_transcript_reasoning":
-                scorer_name = 'base_transcript_reasoning_scorer'
-            elif baseline_type == "rowans_escaped_transcript":
-                scorer_name = 'escaped_transcript_scorer'
-            else:
-                scorer_name = 'truth_scorer'
-            if hasattr(sample, 'scores') and sample.scores and scorer_name in sample.scores:
-                extracted_pred = sample.scores[scorer_name].answer
-                metadata = sample.scores[scorer_name].metadata
-                is_parseable = metadata.get('parseable', True) if metadata else False
-            else:
-                extracted_pred = "OTHER"
-                is_parseable = False
-                
-            target_str = str(target) if target else "B"
-            if target_str in by_target:
-                by_target[target_str] += 1
-            if extracted_pred in by_prediction:
-                by_prediction[extracted_pred] += 1
-            
-            if not is_parseable or extracted_pred == "OTHER":
-                filtered_samples.append({
-                    'sample_num': i+1,
-                    'target': target_str,
-                    'raw_output': prediction[:100] + "..." if len(prediction) > 100 else prediction,
-                    'did_lie': original_did_lie
-                })
-            else:
-                parseable_samples.append(sample)
-                if target_str == extracted_pred:
-                    correct_predictions += 1
-                else:
-                    if len(misclassified_examples) < 5:
-                        misclassified_examples.append({
-                            'sample_num': i+1,
-                            'target': target_str,
-                            'prediction': extracted_pred,
-                            'raw_output': prediction[:100] + "..." if len(prediction) > 100 else prediction,
-                            'did_lie': original_did_lie
-                        })
-
-        print(f"\n=== {model_key.upper()} FILTERING SUMMARY ===")
-        print(f"Total samples: {len(results)}")
-        print(f"Filtered out (unparseable): {len(filtered_samples)}")
-        print(f"Parseable samples: {len(parseable_samples)}")
-        
-        # Calculate metrics for this model
-        total_tp = 0
-        total_tn = 0 
-        total_fp = 0
-        total_fn = 0
-        
-        for r in results:
-            if hasattr(r, 'scores') and r.scores and scorer_name in r.scores:
-                metadata = r.scores[scorer_name].metadata
-                if metadata and metadata.get('parseable', True):
-                    total_tp += metadata.get('tp', 0)
-                    total_tn += metadata.get('tn', 0)
-                    total_fp += metadata.get('fp', 0)
-                    total_fn += metadata.get('fn', 0)
-        
-        total_parseable = total_tp + total_tn + total_fp + total_fn
-        if total_parseable > 0:
-            accuracy = (total_tp + total_tn) / total_parseable
-            precision = total_tp / (total_tp + total_fp) if (total_tp + total_fp) > 0 else 0
-            recall = total_tp / (total_tp + total_fn) if (total_tp + total_fn) > 0 else 0
-            f1 = 2 * (precision * recall) / (precision + recall) if (precision + recall) > 0 else 0
-        else:
-            accuracy = precision = recall = f1 = 0
-        
-        print(f"\n=== {model_key.upper()} FINAL METRICS ===")
-        print(f"Parseable samples: {total_parseable}/{len(results)} ({total_parseable/len(results):.1%})")
-        print(f"Accuracy: {accuracy:.4f}")
-        print(f"Precision: {precision:.4f}")
-        print(f"Recall: {recall:.4f}")
-        print(f"F1 Score: {f1:.4f}")
-        print(f"True Positives: {total_tp}")
-        print(f"True Negatives: {total_tn}")
-        print(f"False Positives: {total_fp}")
-        print(f"False Negatives: {total_fn}")
-        
-        # Store metrics for this model
-        all_model_metrics[model_key] = {
-            "parseable_samples": len(parseable_samples),
-            "filtered_samples": len(filtered_samples),
-            "accuracy": accuracy,
-            "precision": precision,
-            "recall": recall,
-            "f1_score": f1,
-            "tp": total_tp,
-            "tn": total_tn,
-            "fp": total_fp,
-            "fn": total_fn,
-            "target_distribution": f"A={by_target['A']}, B={by_target['B']}",
-            "prediction_distribution": f"A={by_prediction['A']}, B={by_prediction['B']}, OTHER={by_prediction['OTHER']}"
-        }
-        
-        # Save results for this model
-        if model_prefix:
-            model_safe_name = model_prefix
-        else:
-        model_safe_name = model_key.replace('/', '_').replace(':', '_')
-        json_filepath, txt_filepath = save_results_to_files(results, f"{model_safe_name}_{baseline_type}", all_model_metrics[model_key], results_dir, baseline_type, eval_model)
-        print(f"📝 Saved results to: {json_filepath}")
-        print(f"📝 Saved summary to: {txt_filepath}")
-    
-    # Print overall summary
-    print(f"\n{'='*80}")
-    print("OVERALL SUMMARY BY MODEL")
-    print(f"{'='*80}")
-    for model_key, metrics in all_model_metrics.items():
-        print(f"\n{model_key}:")
-        print(f"  Accuracy: {metrics['accuracy']:.4f}")
-        print(f"  Precision: {metrics['precision']:.4f}")
-        print(f"  Recall: {metrics['recall']:.4f}")
-        print(f"  F1: {metrics['f1_score']:.4f}")
-        print(f"  Parseable: {metrics['parseable_samples']}")
-=======
         try:
             result = evaluator.run_evaluation(
                 baseline_type=baseline_type,
@@ -754,7 +335,6 @@
     
     return results
 
->>>>>>> 0fef65ed
 
 if __name__ == "__main__":
     # For backward compatibility, run with default settings
