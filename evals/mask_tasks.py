--- conflicted
+++ resolved
@@ -27,15 +27,9 @@
         name="mask_statistics",
         dataset=dataset,
         solver=mask_parallel_evaluation_solver(),
-<<<<<<< HEAD
         scorer=[belief_judge_scorer(
             judge_model="openrouter/anthropic/claude-sonnet-4",  # Using Qwen model that works
             numerical_judge_model="openrouter/anthropic/claude-sonnet-4"  # Using Qwen model that works
-=======
-        scorer=[mask_lying_detector_scorer(
-            judge_model="openrouter/anthropic/claude-sonnet-4",  # Using Claude Sonnet 4 as judge
-            numerical_judge_model="openrouter/anthropic/claude-sonnet-4"  # Using Claude Sonnet 4 as judge
->>>>>>> 24a586b4
         )]
     )
     return task
@@ -53,15 +47,9 @@
         name="mask_continuations",
         dataset=dataset,
         solver=mask_parallel_evaluation_solver(),
-<<<<<<< HEAD
         scorer=[belief_judge_scorer(
             judge_model="openrouter/anthropic/claude-sonnet-4",  # Using Qwen model that works
             numerical_judge_model="openrouter/anthropic/claude-sonnet-4"  # Using Qwen model that works
-=======
-        scorer=[mask_lying_detector_scorer(
-            judge_model="openrouter/anthropic/claude-sonnet-4",  # Using Claude Sonnet 4 as judge
-            numerical_judge_model="openrouter/anthropic/claude-sonnet-4"  # Using Claude Sonnet 4 as judge
->>>>>>> 24a586b4
         )]
     )
     return task
@@ -79,15 +67,9 @@
         name="mask_known_facts",
         dataset=dataset,
         solver=mask_parallel_evaluation_solver(),
-<<<<<<< HEAD
         scorer=[belief_judge_scorer(
             judge_model="openrouter/anthropic/claude-sonnet-4",  # Using Qwen model that works
             numerical_judge_model="openrouter/anthropic/claude-sonnet-4"  # Using Qwen model that works
-=======
-        scorer=[mask_lying_detector_scorer(
-            judge_model="openrouter/anthropic/claude-sonnet-4",  # Using Claude Sonnet 4 as judge
-            numerical_judge_model="openrouter/anthropic/claude-sonnet-4"  # Using Claude Sonnet 4 as judge
->>>>>>> 24a586b4
         )]
     )
     return task
@@ -122,16 +104,9 @@
         name="mask_disinformation",
         dataset=dataset,
         solver=mask_parallel_evaluation_solver(),
-<<<<<<< HEAD
         scorer=[belief_judge_scorer(
             judge_model="openrouter/anthropic/claude-sonnet-4",  # Using Qwen model that works
             numerical_judge_model="openrouter/anthropic/claude-sonnet-4"  # Using Qwen model that works
-=======
-        scorer=[mask_lying_detector_scorer(
-
-            judge_model="openrouter/anthropic/claude-sonnet-4",  # Using Claude Sonnet 4 as judge
-            numerical_judge_model="openrouter/anthropic/claude-sonnet-4"  # Using Claude Sonnet 4 as judge
->>>>>>> 24a586b4
         )]
     )
     return task
