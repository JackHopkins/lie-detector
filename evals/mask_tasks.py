--- conflicted
+++ resolved
@@ -1,14 +1,11 @@
-from pathlib import Path
-from inspect_ai import task, Task
+import os
+import sys
 
-import sys
-import os
 sys.path.insert(0, os.path.dirname(os.path.dirname(os.path.abspath(__file__))))
 
 from mask.dataset import mask_dataset
 from mask.scorers import mask_lying_detector_scorer
-from mask.solvers import mask_consistency_checker_solver, mask_belief_baseline_solver, mask_consistency_checker_solver, \
-    mask_parallel_evaluation_solver
+from mask.solvers import mask_parallel_evaluation_solver
 from inspect_ai import task, Task, eval
 from mask.hooks import *
 working_dir = Path.cwd()  # Use current directory instead of parent
@@ -26,19 +23,11 @@
     task = Task(
         name="mask_statistics",
         dataset=dataset,
-<<<<<<< HEAD
         solver=mask_parallel_evaluation_solver(),
         scorer=[mask_lying_detector_scorer(
             judge_model="openrouter/qwen/qwen3-8b",  # Using Qwen model that works
             numerical_judge_model="openrouter/qwen/qwen3-8b"  # Using Qwen model that works
         )]
-=======
-        solver=mask_multi_run_solver(),
-        scorer=mask_combined_scorer(
-            judge_model="openrouter/meta-llama/llama-3.1-8b-instruct",  # 8B model for binary judging
-            numerical_judge_model="openrouter/meta-llama/llama-3.1-8b-instruct"  # 8B model for numerical evaluation
-        )
->>>>>>> b1d297a8
     )
     return task
 
@@ -54,19 +43,11 @@
     task = Task(
         name="mask_continuations",
         dataset=dataset,
-<<<<<<< HEAD
         solver=mask_parallel_evaluation_solver(),
         scorer=[mask_lying_detector_scorer(
             judge_model="openrouter/qwen/qwen3-8b",  # Using Qwen model that works
             numerical_judge_model="openrouter/qwen/qwen3-8b"  # Using Qwen model that works
         )]
-=======
-        solver=mask_multi_run_solver(),
-        scorer=mask_combined_scorer(
-            judge_model="openrouter/meta-llama/llama-3.1-8b-instruct",  # 8B model for binary judging
-            numerical_judge_model="openrouter/meta-llama/llama-3.1-8b-instruct"  # 8B model for numerical evaluation
-        )
->>>>>>> b1d297a8
     )
     return task
 
@@ -82,19 +63,11 @@
     task = Task(
         name="mask_known_facts",
         dataset=dataset,
-<<<<<<< HEAD
         solver=mask_parallel_evaluation_solver(),
         scorer=[mask_lying_detector_scorer(
             judge_model="openrouter/qwen/qwen3-8b",  # Using Qwen model that works
             numerical_judge_model="openrouter/qwen/qwen3-8b"  # Using Qwen model that works
         )]
-=======
-        solver=mask_multi_run_solver(),
-        scorer=mask_combined_scorer(
-            judge_model="openrouter/meta-llama/llama-3.1-8b-instruct",  # 8B model for binary judging
-            numerical_judge_model="openrouter/meta-llama/llama-3.1-8b-instruct"  # 8B model for numerical evaluation
-        )
->>>>>>> b1d297a8
     )
     return task
 
@@ -110,19 +83,11 @@
     task = Task(
         name="mask_provided_facts",
         dataset=dataset,
-<<<<<<< HEAD
         solver=mask_parallel_evaluation_solver(),
         scorer=[mask_lying_detector_scorer(
             judge_model="openrouter/qwen/qwen3-8b",  # Using Qwen model that works
             numerical_judge_model="openrouter/qwen/qwen3-8b"  # Using Qwen model that works
         )]
-=======
-        solver=mask_multi_run_solver(),
-        scorer=mask_combined_scorer(
-            judge_model="openrouter/meta-llama/llama-3.1-8b-instruct",  # 8B model for binary judging
-            numerical_judge_model="openrouter/meta-llama/llama-3.1-8b-instruct"  # 8B model for numerical evaluation
-        )
->>>>>>> b1d297a8
     )
     return task
 
@@ -138,19 +103,11 @@
     task = Task(
         name="mask_disinformation",
         dataset=dataset,
-<<<<<<< HEAD
         solver=mask_parallel_evaluation_solver(),
         scorer=[mask_lying_detector_scorer(
             judge_model="openrouter/qwen/qwen3-8b",  # Using Qwen model that works
             numerical_judge_model="openrouter/qwen/qwen3-8b"  # Using Qwen model that works
         )]
-=======
-        solver=mask_multi_run_solver(),
-        scorer=mask_combined_scorer(
-            judge_model="openrouter/meta-llama/llama-3.1-8b-instruct",  # 8B model for binary judging
-            numerical_judge_model="openrouter/meta-llama/llama-3.1-8b-instruct"  # 8B model for numerical evaluation
-        )
->>>>>>> b1d297a8
     )
     return task
 
