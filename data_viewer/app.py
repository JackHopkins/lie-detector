--- conflicted
+++ resolved
@@ -28,18 +28,16 @@
 if USE_LOCAL_DATA:
     LOCAL_DATA_PATH = os.environ.get('LOCAL_DATA_PATH', "../data")  # Local test data in root directory
 else:
-    LOCAL_DATA_PATH = os.environ.get('LOCAL_DATA_PATH',
-                                     "./local_data")  # S3-synced data (created by sync script in data_viewer)
-
+    LOCAL_DATA_PATH = os.environ.get('LOCAL_DATA_PATH', "./local_data")  # S3-synced data (created by sync script in data_viewer)
 
 def list_local_files():
     """List all JSON files in the local data directory and its subfolders"""
     if not os.path.exists(LOCAL_DATA_PATH):
         print(f"Local data path does not exist: {LOCAL_DATA_PATH}")
         return []
-
+    
     all_files = []
-
+    
     # Walk through the directory and find all JSON files
     for root, dirs, files in os.walk(LOCAL_DATA_PATH):
         for file in files:
@@ -47,9 +45,8 @@
                 # Get relative path from LOCAL_DATA_PATH
                 rel_path = os.path.relpath(os.path.join(root, file), LOCAL_DATA_PATH)
                 all_files.append(rel_path)
-
+    
     return all_files
-
 
 def read_local_file(file_path):
     """Read a file from local filesystem and return its content"""
@@ -60,7 +57,6 @@
     except Exception as e:
         print(f"Error reading file {full_path}: {e}")
         return None
-
 
 def get_s3_client():
     """Get S3 client with error handling"""
@@ -72,44 +68,42 @@
     except Exception as e:
         print(f"Error creating S3 client: {e}")
         return None
-
 
 def list_s3_files():
     """List all JSON files in the S3 bucket with the configured prefix"""
     s3_client = get_s3_client()
     if not s3_client:
         return []
-
+    
     try:
         all_files = []
-
+        
         # Use paginator to handle large number of objects
         paginator = s3_client.get_paginator('list_objects_v2')
         pages = paginator.paginate(
             Bucket=S3_BUCKET,
             Prefix=S3_PREFIX
         )
-
+        
         for page in pages:
             if 'Contents' in page:
                 for obj in page['Contents']:
                     if obj['Key'].endswith('.json') or obj['Key'].endswith('.jsonl'):
                         all_files.append(obj['Key'])
-
+        
         print(f"Found {len(all_files)} files in S3 bucket {S3_BUCKET}")
         return all_files
-
+        
     except ClientError as e:
         print(f"Error listing S3 files: {e}")
         return []
-
 
 def read_s3_file(file_key):
     """Read a file directly from S3 and return its content"""
     s3_client = get_s3_client()
     if not s3_client:
         return None
-
+    
     try:
         response = s3_client.get_object(Bucket=S3_BUCKET, Key=file_key)
         content = response['Body'].read().decode('utf-8')
@@ -117,8 +111,6 @@
     except Exception as e:
         print(f"Error reading S3 file {file_key}: {e}")
         return None
-
-<<<<<<< HEAD
 
 def extract_metadata_from_s3_path(file_key):
     """Extract metadata from S3 file path structure"""
@@ -128,17 +120,17 @@
         path_without_prefix = file_key.replace(S3_PREFIX, '')
         if path_without_prefix.endswith('.json'):
             path_without_prefix = path_without_prefix[:-5]
-
+        
         # Split path into components
         parts = path_without_prefix.split('/')
-
+        
         if len(parts) >= 5:
             provider = parts[0]
             model = parts[1]
             task = parts[2]
             domain = parts[3]
             filename = parts[4]
-
+            
             # Extract truth tag from filename (t_ or f_ prefix)
             did_lie = None
             if filename.startswith('t_'):
@@ -149,7 +141,7 @@
                 sample_id = filename[2:]
             else:
                 sample_id = filename
-
+            
             return {
                 "provider": provider,
                 "model": model,
@@ -174,7 +166,7 @@
         print(f"Error extracting metadata from path {file_key}: {e}")
         return {
             "provider": "unknown",
-            "model": "unknown",
+            "model": "unknown", 
             "task": "unknown",
             "domain": "unknown",
             "did_lie": None,
@@ -182,11 +174,10 @@
             "full_model": "unknown"
         }
 
-
 def get_cached_file_list():
     """Get cached list of S3 files or refresh if needed"""
     global file_list_cache, cache_timestamp
-
+    
     current_time = time.time()
     if file_list_cache is None or (current_time - cache_timestamp) > CACHE_DURATION:
         print("Refreshing S3 file list cache...")
@@ -196,9 +187,8 @@
             file_list_cache = list_s3_files()
         cache_timestamp = current_time
         print(f"Cached {len(file_list_cache) if file_list_cache else 0} files")
-
+    
     return file_list_cache or []
-
 
 def get_file_metadata_only(file_key):
     """Extract metadata from file path without loading file content"""
@@ -217,22 +207,21 @@
     else:
         return extract_metadata_from_s3_path(file_key)
 
-
 def load_sample_from_file(file_key):
     """Load a single sample from S3 or local file on-demand"""
     # Check cache first
     if file_key in metadata_cache:
         return metadata_cache[file_key]
-
+    
     try:
         if USE_LOCAL_DATA:
             file_content = read_local_file(file_key)
         else:
             file_content = read_s3_file(file_key)
-
+        
         if not file_content:
             return None
-
+        
         # Parse the file content
         if file_key.endswith('.jsonl'):
             # Handle JSONL format - return first non-empty line
@@ -246,139 +235,10 @@
         else:
             # Handle individual JSON files
             sample = json.loads(file_content.strip())
-
+        
         # Extract metadata from file path
         path_metadata = get_file_metadata_only(file_key)
-
-=======
-def extract_metadata_from_s3_path(file_key):
-    """Extract metadata from S3 file path structure"""
-    # Expected format: prefix/provider/model/task/domain/truth_tag_sample_id.json
-    try:
-        # Remove prefix and .json extension
-        path_without_prefix = file_key.replace(S3_PREFIX, '')
-        if path_without_prefix.endswith('.json'):
-            path_without_prefix = path_without_prefix[:-5]
-        
-        # Split path into components
-        parts = path_without_prefix.split('/')
-        
-        if len(parts) >= 5:
-            provider = parts[0]
-            model = parts[1]
-            task = parts[2]
-            domain = parts[3]
-            filename = parts[4]
-            
-            # Extract truth tag from filename (t_ or f_ prefix)
-            did_lie = None
-            if filename.startswith('t_'):
-                did_lie = True
-                sample_id = filename[2:]
-            elif filename.startswith('f_'):
-                did_lie = False
-                sample_id = filename[2:]
-            else:
-                sample_id = filename
-            
-            return {
-                "provider": provider,
-                "model": model,
-                "task": task,
-                "domain": domain,
-                "did_lie": did_lie,
-                "sample_id": sample_id,
-                "full_model": f"{provider}/{model}"
-            }
-        else:
-            # Fallback for non-standard paths
-            return {
-                "provider": "unknown",
-                "model": "unknown",
-                "task": path_without_prefix.split('/')[0] if parts else "unknown",
-                "domain": "unknown",
-                "did_lie": None,
-                "sample_id": "unknown",
-                "full_model": "unknown"
-            }
-    except Exception as e:
-        print(f"Error extracting metadata from path {file_key}: {e}")
-        return {
-            "provider": "unknown",
-            "model": "unknown", 
-            "task": "unknown",
-            "domain": "unknown",
-            "did_lie": None,
-            "sample_id": "unknown",
-            "full_model": "unknown"
-        }
-
-def get_cached_file_list():
-    """Get cached list of S3 files or refresh if needed"""
-    global file_list_cache, cache_timestamp
-    
-    current_time = time.time()
-    if file_list_cache is None or (current_time - cache_timestamp) > CACHE_DURATION:
-        print("Refreshing S3 file list cache...")
-        if USE_LOCAL_DATA:
-            file_list_cache = list_local_files()
-        else:
-            file_list_cache = list_s3_files()
-        cache_timestamp = current_time
-        print(f"Cached {len(file_list_cache) if file_list_cache else 0} files")
-    
-    return file_list_cache or []
-
-def get_file_metadata_only(file_key):
-    """Extract metadata from file path without loading file content"""
-    if USE_LOCAL_DATA:
-        # For local files, we need minimal metadata extraction
-        path_parts = file_key.split('/')
-        return {
-            "provider": "local",
-            "model": "local",
-            "task": path_parts[0] if path_parts else "unknown",
-            "domain": "local",
-            "did_lie": None,
-            "sample_id": file_key,
-            "full_model": "local"
-        }
-    else:
-        return extract_metadata_from_s3_path(file_key)
-
-def load_sample_from_file(file_key):
-    """Load a single sample from S3 or local file on-demand"""
-    # Check cache first
-    if file_key in metadata_cache:
-        return metadata_cache[file_key]
-    
-    try:
-        if USE_LOCAL_DATA:
-            file_content = read_local_file(file_key)
-        else:
-            file_content = read_s3_file(file_key)
-        
-        if not file_content:
-            return None
-        
-        # Parse the file content
-        if file_key.endswith('.jsonl'):
-            # Handle JSONL format - return first non-empty line
-            lines = file_content.strip().split('\n')
-            for line in lines:
-                if line.strip():
-                    sample = json.loads(line.strip())
-                    break
-            else:
-                return None
-        else:
-            # Handle individual JSON files
-            sample = json.loads(file_content.strip())
-        
-        # Extract metadata from file path
-        path_metadata = get_file_metadata_only(file_key)
-        
->>>>>>> ee063a34
+        
         # Create processed sample object
         processed_sample = {
             "file_key": file_key,
@@ -396,31 +256,6 @@
             "metadata": sample.get("metadata", {}),
             "scores": sample.get("scores", {})
         }
-<<<<<<< HEAD
-
-        # Capture any additional fields that might be metadata
-        additional_fields = {}
-        for key, value in sample.items():
-            if key not in ["sample_id", "task", "task_id", "timestamp", "model", "trace", "did_lie", "metadata",
-                           "scores", "evidence", "explanation"]:
-                additional_fields[key] = value
-
-        if additional_fields:
-            processed_sample["additional_fields"] = additional_fields
-
-        # Always format task name for display (replace underscores with spaces)
-        if processed_sample["task"]:
-            processed_sample["task"] = processed_sample["task"].replace('_', ' ')
-
-        if processed_sample["domain"]:
-            processed_sample["domain"] = processed_sample["domain"].replace('_', ' ')
-
-        # Cache the result
-        metadata_cache[file_key] = processed_sample
-
-        return processed_sample
-
-=======
         
         # Capture any additional fields that might be metadata
         additional_fields = {}
@@ -443,15 +278,10 @@
         
         return processed_sample
         
->>>>>>> ee063a34
     except Exception as e:
         print(f"Error loading sample from {file_key}: {e}")
         return None
 
-<<<<<<< HEAD
-
-=======
->>>>>>> ee063a34
 # Removed bulk loading function - now using lazy loading
 
 
@@ -459,7 +289,6 @@
 def index():
     """Main page"""
     return render_template('index_new.html')
-
 
 @app.route('/get_samples', methods=['GET'])
 def get_samples():
@@ -470,35 +299,20 @@
     provider = request.args.get('provider')  # Optional filter by provider
     domain = request.args.get('domain')  # Optional filter by domain
     did_lie = request.args.get('did_lie')  # Optional filter by did_lie (true/false)
-<<<<<<< HEAD
-
-=======
-    
->>>>>>> ee063a34
+    
     try:
         # Get cached file list
         all_files = get_cached_file_list()
         if not all_files:
             return jsonify({"error": "No files found"}), 400
-<<<<<<< HEAD
-
+        
         # Filter files based on metadata extracted from paths
         filtered_files = []
         total_files = len(all_files)
-
+        
         for file_key in all_files:
             file_metadata = get_file_metadata_only(file_key)
-
-=======
-        
-        # Filter files based on metadata extracted from paths
-        filtered_files = []
-        total_files = len(all_files)
-        
-        for file_key in all_files:
-            file_metadata = get_file_metadata_only(file_key)
-            
->>>>>>> ee063a34
+            
             # Apply filters
             if task and file_metadata.get('task', '').replace('_', ' ') != task:
                 continue
@@ -512,32 +326,19 @@
                 did_lie_bool = did_lie.lower() == 'true'
                 if file_metadata.get('did_lie') != did_lie_bool:
                     continue
-<<<<<<< HEAD
-
+            
             filtered_files.append(file_key)
-
+        
         # Limit to n samples
         files_to_load = filtered_files[:n] if len(filtered_files) > n else filtered_files
-
-=======
-            
-            filtered_files.append(file_key)
-        
-        # Limit to n samples
-        files_to_load = filtered_files[:n] if len(filtered_files) > n else filtered_files
-        
->>>>>>> ee063a34
+        
         # Load samples on-demand
         samples = []
         for file_key in files_to_load:
             sample = load_sample_from_file(file_key)
             if sample:
                 samples.append(sample)
-<<<<<<< HEAD
-
-=======
-        
->>>>>>> ee063a34
+        
         return jsonify({
             "samples": samples,
             "total_samples": total_files,
@@ -550,20 +351,11 @@
                 "did_lie": did_lie
             }
         })
-<<<<<<< HEAD
-
+        
     except Exception as e:
         print(f"Error in get_samples: {e}")
         return jsonify({"error": f"Error loading samples: {str(e)}"}), 500
 
-
-=======
-        
-    except Exception as e:
-        print(f"Error in get_samples: {e}")
-        return jsonify({"error": f"Error loading samples: {str(e)}"}), 500
-
->>>>>>> ee063a34
 @app.route('/get_sample_by_file/<path:file_key>')
 def get_sample_by_file(file_key):
     """Get a specific sample by file key"""
@@ -575,82 +367,48 @@
             return jsonify({"error": "Sample not found"}), 404
     except Exception as e:
         return jsonify({"error": f"Error loading sample: {str(e)}"}), 500
-<<<<<<< HEAD
-
-=======
->>>>>>> ee063a34
 
 @app.route('/get_unique_values', methods=['GET'])
 def get_unique_values():
     """Get unique values for filtering with counts using lazy loading"""
     try:
         print(f"get_unique_values called - USE_LOCAL_DATA: {USE_LOCAL_DATA}")
-<<<<<<< HEAD
-
-=======
-        
->>>>>>> ee063a34
+        
         # Get current filter selections from query parameters
         current_task = request.args.get('task')
         current_model = request.args.get('model')
         current_provider = request.args.get('provider')
         current_domain = request.args.get('domain')
         current_did_lie = request.args.get('did_lie')
-<<<<<<< HEAD
-
-=======
-        
->>>>>>> ee063a34
+        
         # Get cached file list
         all_files = get_cached_file_list()
         if not all_files:
             return jsonify({"error": "No files found"}), 400
-<<<<<<< HEAD
-
-        print(
-            f"Analyzing {len(all_files)} files for unique values with filters: task={current_task}, model={current_model}, provider={current_provider}, domain={current_domain}, did_lie={current_did_lie}")
-
-=======
         
         print(f"Analyzing {len(all_files)} files for unique values with filters: task={current_task}, model={current_model}, provider={current_provider}, domain={current_domain}, did_lie={current_did_lie}")
         
->>>>>>> ee063a34
         # Count occurrences for each unique value by analyzing file paths
         task_counts = {}
         model_counts = {}
         provider_counts = {}
         domain_counts = {}
         lie_counts = {'true': 0, 'false': 0}
-<<<<<<< HEAD
-
+        
         for file_key in all_files:
             metadata = get_file_metadata_only(file_key)
-
-=======
-        
-        for file_key in all_files:
-            metadata = get_file_metadata_only(file_key)
-            
->>>>>>> ee063a34
+            
             # Extract all metadata values
             task = metadata.get('task', '').replace('_', ' ') if metadata.get('task') else ''
             model = metadata.get('full_model', '')
             provider = metadata.get('provider', '')
             domain = metadata.get('domain', '').replace('_', ' ') if metadata.get('domain') else ''
             did_lie = metadata.get('did_lie')
-<<<<<<< HEAD
-
+            
             # Check if this file matches ALL current filters
             # We only count it if it would be included in the current filtered view
             matches_filters = True
-
-=======
-            
-            # Check if this file matches ALL current filters
-            # We only count it if it would be included in the current filtered view
-            matches_filters = True
-            
->>>>>>> ee063a34
+            
             if current_task and task != current_task:
                 matches_filters = False
             if current_model and model != current_model:
@@ -663,31 +421,12 @@
                 current_did_lie_bool = current_did_lie.lower() == 'true'
                 if did_lie != current_did_lie_bool:
                     matches_filters = False
-<<<<<<< HEAD
-
-=======
-            
->>>>>>> ee063a34
+            
             # Only count this file if it matches all current filters
             if matches_filters:
                 # Count tasks (but not if task is currently filtered)
                 if not current_task and task and task != 'unknown':
                     task_counts[task] = task_counts.get(task, 0) + 1
-<<<<<<< HEAD
-
-                # Count models (but not if model is currently filtered)
-                if not current_model and model and model != 'unknown':
-                    model_counts[model] = model_counts.get(model, 0) + 1
-
-                # Count providers (but not if provider is currently filtered)
-                if not current_provider and provider and provider != 'unknown':
-                    provider_counts[provider] = provider_counts.get(provider, 0) + 1
-
-                # Count domains (but not if domain is currently filtered)
-                if not current_domain and domain and domain != 'unknown':
-                    domain_counts[domain] = domain_counts.get(domain, 0) + 1
-
-=======
                     
                 # Count models (but not if model is currently filtered)
                 if not current_model and model and model != 'unknown':
@@ -701,29 +440,20 @@
                 if not current_domain and domain and domain != 'unknown':
                     domain_counts[domain] = domain_counts.get(domain, 0) + 1
                     
->>>>>>> ee063a34
                 # Count lies/truths (but not if did_lie is currently filtered)
                 if current_did_lie is None:
                     if did_lie is True:
                         lie_counts['true'] += 1
                     elif did_lie is False:
                         lie_counts['false'] += 1
-<<<<<<< HEAD
-
-=======
-        
->>>>>>> ee063a34
+        
         # For currently filtered attributes, show all options but with conditional counts
         if current_task:
             # If task is filtered, still show all tasks but with counts based on other filters
             for file_key in all_files:
                 metadata = get_file_metadata_only(file_key)
                 task = metadata.get('task', '').replace('_', ' ') if metadata.get('task') else ''
-<<<<<<< HEAD
-
-=======
                 
->>>>>>> ee063a34
                 if task and task != 'unknown':
                     # Check if it matches all OTHER filters (not task)
                     matches_other_filters = True
@@ -737,27 +467,16 @@
                         current_did_lie_bool = current_did_lie.lower() == 'true'
                         if metadata.get('did_lie') != current_did_lie_bool:
                             matches_other_filters = False
-<<<<<<< HEAD
-
-                    if matches_other_filters:
-                        task_counts[task] = task_counts.get(task, 0) + 1
-
-=======
                     
                     if matches_other_filters:
                         task_counts[task] = task_counts.get(task, 0) + 1
         
->>>>>>> ee063a34
         # Similar logic for other filtered attributes
         if current_model:
             for file_key in all_files:
                 metadata = get_file_metadata_only(file_key)
                 model = metadata.get('full_model', '')
-<<<<<<< HEAD
-
-=======
                 
->>>>>>> ee063a34
                 if model and model != 'unknown':
                     matches_other_filters = True
                     if current_task and metadata.get('task', '').replace('_', ' ') != current_task:
@@ -770,17 +489,10 @@
                         current_did_lie_bool = current_did_lie.lower() == 'true'
                         if metadata.get('did_lie') != current_did_lie_bool:
                             matches_other_filters = False
-<<<<<<< HEAD
-
-                    if matches_other_filters:
-                        model_counts[model] = model_counts.get(model, 0) + 1
-
-=======
                     
                     if matches_other_filters:
                         model_counts[model] = model_counts.get(model, 0) + 1
         
->>>>>>> ee063a34
         unique_values = {
             'tasks': [{'value': task, 'count': count} for task, count in sorted(task_counts.items()) if count >= 5],
             'models': [{'value': model, 'count': count} for model, count in sorted(model_counts.items())],
@@ -792,61 +504,29 @@
                 not current_task or get_file_metadata_only(file_key).get('task', '').replace('_', ' ') == current_task,
                 not current_model or get_file_metadata_only(file_key).get('full_model', '') == current_model,
                 not current_provider or get_file_metadata_only(file_key).get('provider', '') == current_provider,
-<<<<<<< HEAD
-                not current_domain or get_file_metadata_only(file_key).get('domain', '').replace('_',
-                                                                                                 ' ') == current_domain,
-                current_did_lie is None or get_file_metadata_only(file_key).get('did_lie') == (
-                            current_did_lie.lower() == 'true')
-            ]))
-        }
-
-        print(
-            f"Found {len(task_counts)} tasks, {len(model_counts)} models, {len(provider_counts)} providers, {len(domain_counts)} domains (with filters applied)")
-=======
                 not current_domain or get_file_metadata_only(file_key).get('domain', '').replace('_', ' ') == current_domain,
                 current_did_lie is None or get_file_metadata_only(file_key).get('did_lie') == (current_did_lie.lower() == 'true')
             ]))
         }
         
         print(f"Found {len(task_counts)} tasks, {len(model_counts)} models, {len(provider_counts)} providers, {len(domain_counts)} domains (with filters applied)")
->>>>>>> ee063a34
         return jsonify(unique_values)
-
+    
     except Exception as e:
         print(f"Error in get_unique_values: {e}")
         import traceback
         traceback.print_exc()
         return jsonify({"error": f"Internal server error: {str(e)}"}), 500
 
-
 @app.route('/refresh_data', methods=['POST'])
 def refresh_data():
     """Manually refresh file list cache"""
     global file_list_cache, cache_timestamp
-<<<<<<< HEAD
-
-=======
-    
->>>>>>> ee063a34
+    
     try:
         # Force refresh the file list cache
         file_list_cache = None
         cache_timestamp = 0
-<<<<<<< HEAD
-
-        # Get fresh file list
-        files = get_cached_file_list()
-
-        return jsonify({
-            "message": f"File list refreshed successfully",
-            "file_count": len(files)
-        })
-
-    except Exception as e:
-        return jsonify({"error": f"Error refreshing data: {str(e)}"}), 500
-
-
-=======
         
         # Get fresh file list
         files = get_cached_file_list()
@@ -859,7 +539,6 @@
     except Exception as e:
         return jsonify({"error": f"Error refreshing data: {str(e)}"}), 500
 
->>>>>>> ee063a34
 # Removed batch sync endpoint - no longer needed with lazy loading
 
 # Removed continue processing endpoint - no longer needed with lazy loading
@@ -868,11 +547,7 @@
 def status():
     """Get application status and data information"""
     global file_list_cache, cache_timestamp
-<<<<<<< HEAD
-
-=======
-    
->>>>>>> ee063a34
+    
     # Get total file count
     total_files = 0
     try:
@@ -880,11 +555,7 @@
         total_files = len(files)
     except:
         total_files = 0
-<<<<<<< HEAD
-
-=======
-    
->>>>>>> ee063a34
+    
     status_info = {
         "app_status": "healthy",
         "data_source": "local" if USE_LOCAL_DATA else "s3",
@@ -901,22 +572,14 @@
         },
         "timestamp": time.time()
     }
-
+    
     return jsonify(status_info)
 
-<<<<<<< HEAD
-
-=======
->>>>>>> ee063a34
 # Start the app with lazy loading - no bulk data loading on startup
 if __name__ == '__main__':
     print("Starting Lie Detection Data Viewer...")
     print(f"Local data path: {LOCAL_DATA_PATH}")
     print(f"Using local test data: {USE_LOCAL_DATA}")
     print("Using lazy loading - data will be loaded on-demand")
-<<<<<<< HEAD
-
-=======
-    
->>>>>>> ee063a34
+    
     app.run(debug=True, host='0.0.0.0', port=8080) 