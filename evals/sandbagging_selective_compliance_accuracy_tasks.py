import os
import sys
from inspect_ai import task, Task

# Add the project root to path to import sandbagging module
sys.path.insert(0, os.path.dirname(os.path.dirname(os.path.abspath(__file__))))

from common.generalization_enums import MotivationFramework, KnowledgeFramework

from pipelines.sandbagging.selective_compliance.answer_accuracy.dataset import create_sandbagging_contrastive_dataset
from pipelines.sandbagging.selective_compliance.answer_accuracy.solver import sandbagging_contrastive_solver, sandbagging_with_refusal_detection
from pipelines.sandbagging.selective_compliance.answer_accuracy.scorer import sandbagging_detection_scorer, sandbagging_control_accuracy_scorer, sandbagging_harmful_accuracy_scorer
from pipelines.sandbagging.selective_compliance.answer_accuracy.models import SandbaggingDomain
<<<<<<< HEAD
=======
# Removed global hook import to prevent hook from being applied to all tasks #TODO: Removing this was dumb...
>>>>>>> 0fef65ed
from pipelines.sandbagging.selective_compliance.answer_accuracy.hooks import *



@task
def sandbagging_contrastive():
    """Main sandbagging detection task using contrastive pairs."""
    dataset = create_sandbagging_contrastive_dataset()
    
    return Task(
        name="sandbagging_contrastive",
        dataset=dataset,
        solver=sandbagging_contrastive_solver(),
        scorer=[
            sandbagging_detection_scorer(),
            sandbagging_control_accuracy_scorer(),
            sandbagging_harmful_accuracy_scorer()
        ],
        metadata={
            "motivation_framework": MotivationFramework.INTERNALIZED_DRIVE_TO_LIE,
            "knowledge_framework": KnowledgeFramework.IN_CONTEXT_KNOWLEDGE
        }
    )



@task
def sandbagging_physical_security_contrastive():
    """Contrastive sandbagging task for physical security domain."""
    dataset = create_sandbagging_contrastive_dataset(categories=[SandbaggingDomain.PHYSICAL_SECURITY])
    
    return Task(
        name="sandbagging_physical_security_contrastive",
        dataset=dataset,
        solver=sandbagging_contrastive_solver(),
        scorer=[sandbagging_detection_scorer(),
            sandbagging_control_accuracy_scorer(),
            sandbagging_harmful_accuracy_scorer()],
        metadata={
            "motivation_framework": MotivationFramework.INTERNALIZED_DRIVE_TO_LIE,
            "knowledge_framework": KnowledgeFramework.IN_CONTEXT_KNOWLEDGE
        }
    )



@task
def sandbagging_digital_security_contrastive():
    """Contrastive sandbagging task for digital security domain."""
    dataset = create_sandbagging_contrastive_dataset(categories=[SandbaggingDomain.DIGITAL_SECURITY])
    
    return Task(
        name="sandbagging_digital_security_contrastive",
        dataset=dataset,
        solver=sandbagging_contrastive_solver(),
        scorer=[sandbagging_detection_scorer(),
            sandbagging_control_accuracy_scorer(),
            sandbagging_harmful_accuracy_scorer()],
        sandbox="local",
        metadata={
            "motivation_framework": MotivationFramework.INTERNALIZED_DRIVE_TO_LIE,
            "knowledge_framework": KnowledgeFramework.IN_CONTEXT_KNOWLEDGE
        }
    )




@task
def sandbagging_chemistry_biology_contrastive():
    """Contrastive sandbagging task for chemistry/biology domain."""
    dataset = create_sandbagging_contrastive_dataset(categories=[SandbaggingDomain.CHEMISTRY_BIOLOGY])
    
    return Task(
        name="sandbagging_chemistry_biology_contrastive",
        dataset=dataset,
        solver=sandbagging_contrastive_solver(),
        scorer=[sandbagging_detection_scorer(),
            sandbagging_control_accuracy_scorer(),
            sandbagging_harmful_accuracy_scorer()],
        sandbox="local",
        metadata={
            "motivation_framework": MotivationFramework.INTERNALIZED_DRIVE_TO_LIE,
            "knowledge_framework": KnowledgeFramework.IN_CONTEXT_KNOWLEDGE
        }
    )




@task
def sandbagging_automotive_mechanical_contrastive():
    """Contrastive sandbagging task for automotive/mechanical domain."""
    dataset = create_sandbagging_contrastive_dataset(categories=[SandbaggingDomain.AUTOMOTIVE_MECHANICAL])
    
    return Task(
        name="sandbagging_automotive_mechanical_contrastive",
        dataset=dataset,
        solver=sandbagging_contrastive_solver(),
        scorer=[sandbagging_detection_scorer(),
            sandbagging_control_accuracy_scorer(),
            sandbagging_harmful_accuracy_scorer()],
        sandbox="local",
        metadata={
            "motivation_framework": MotivationFramework.INTERNALIZED_DRIVE_TO_LIE,
            "knowledge_framework": KnowledgeFramework.IN_CONTEXT_KNOWLEDGE
        }
    )



@task
def sandbagging_medical_pharmaceutical_contrastive():
    """Contrastive sandbagging task for medical/pharmaceutical domain."""
    dataset = create_sandbagging_contrastive_dataset(categories=[SandbaggingDomain.MEDICAL_PHARMACEUTICAL])
    
    return Task(
        name="sandbagging_medical_pharmaceutical_contrastive",
        dataset=dataset,
        solver=sandbagging_contrastive_solver(),
        scorer=[sandbagging_detection_scorer(),
            sandbagging_control_accuracy_scorer(),
            sandbagging_harmful_accuracy_scorer()],
        sandbox="local",
        metadata={
            "motivation_framework": MotivationFramework.INTERNALIZED_DRIVE_TO_LIE,
            "knowledge_framework": KnowledgeFramework.IN_CONTEXT_KNOWLEDGE
        }
    )


@task
def sandbagging_financial_systems_contrastive():
    """Contrastive sandbagging task for financial systems domain."""
    dataset = create_sandbagging_contrastive_dataset(categories=[SandbaggingDomain.FINANCIAL_SYSTEMS])
    
    return Task(
        name="sandbagging_financial_systems_contrastive",
        dataset=dataset,
        solver=sandbagging_contrastive_solver(),
        scorer=[sandbagging_detection_scorer(),
            sandbagging_control_accuracy_scorer(),
            sandbagging_harmful_accuracy_scorer()],
        sandbox="local",
        metadata={
            "motivation_framework": MotivationFramework.INTERNALIZED_DRIVE_TO_LIE,
            "knowledge_framework": KnowledgeFramework.IN_CONTEXT_KNOWLEDGE
        }
    )



if __name__ == "__main__":
    # Example usage - run judge-based lie detection evaluation
    from inspect_ai import eval
    
    all_tasks = [
      sandbagging_financial_systems_contrastive(),
      # sandbagging_medical_pharmaceutical_contrastive(),
      # sandbagging_automotive_mechanical_contrastive(),
      # sandbagging_chemistry_biology_contrastive(),
      # sandbagging_digital_security_contrastive(),
      # sandbagging_physical_security_contrastive()
    ]
    model = "openrouter/openai/gpt-4o"
    #model = "openrouter/meta-llama/llama-3.1-8b-instruct"
    #model = "openrouter/meta-llama/llama-3.1-8b-base"
    #model = "openrouter/meta-llama/llama-3.1-405b"
    # model = "openrouter/meta-llama/llama-3.3-70b-instruct"
    # model2 = ["openrouter/anthropic/claude-3.7-sonnet",
    #          "openrouter/anthropic/claude-sonnet-4",
    #          "openrouter/google/gemma-3-27b-it",
    #          "openrouter/google/gemma-3-9b-it"
    #          ]
    model = "openrouter/google/gemma-3-12b-it"
    # Run evaluation with a specific model
    results = eval(
        model=model,
        tasks=all_tasks,#all_tasks,
        #token_limit=1,
        retry_on_error=8,
        limit=1,  # Limit samples for faster debugging
        log_dir="../logs",  # Specify log directory
    )<|MERGE_RESOLUTION|>--- conflicted
+++ resolved
@@ -11,10 +11,7 @@
 from pipelines.sandbagging.selective_compliance.answer_accuracy.solver import sandbagging_contrastive_solver, sandbagging_with_refusal_detection
 from pipelines.sandbagging.selective_compliance.answer_accuracy.scorer import sandbagging_detection_scorer, sandbagging_control_accuracy_scorer, sandbagging_harmful_accuracy_scorer
 from pipelines.sandbagging.selective_compliance.answer_accuracy.models import SandbaggingDomain
-<<<<<<< HEAD
-=======
 # Removed global hook import to prevent hook from being applied to all tasks #TODO: Removing this was dumb...
->>>>>>> 0fef65ed
 from pipelines.sandbagging.selective_compliance.answer_accuracy.hooks import *
 
 
@@ -173,29 +170,29 @@
     
     all_tasks = [
       sandbagging_financial_systems_contrastive(),
-      # sandbagging_medical_pharmaceutical_contrastive(),
-      # sandbagging_automotive_mechanical_contrastive(),
-      # sandbagging_chemistry_biology_contrastive(),
-      # sandbagging_digital_security_contrastive(),
-      # sandbagging_physical_security_contrastive()
+      sandbagging_medical_pharmaceutical_contrastive(),
+      sandbagging_automotive_mechanical_contrastive(),
+      sandbagging_chemistry_biology_contrastive(),
+      sandbagging_digital_security_contrastive(),
+      sandbagging_physical_security_contrastive()
     ]
     model = "openrouter/openai/gpt-4o"
     #model = "openrouter/meta-llama/llama-3.1-8b-instruct"
     #model = "openrouter/meta-llama/llama-3.1-8b-base"
     #model = "openrouter/meta-llama/llama-3.1-405b"
     # model = "openrouter/meta-llama/llama-3.3-70b-instruct"
-    # model2 = ["openrouter/anthropic/claude-3.7-sonnet",
-    #          "openrouter/anthropic/claude-sonnet-4",
-    #          "openrouter/google/gemma-3-27b-it",
-    #          "openrouter/google/gemma-3-9b-it"
-    #          ]
-    model = "openrouter/google/gemma-3-12b-it"
+    model2 = ["openrouter/anthropic/claude-3.7-sonnet",
+             "openrouter/anthropic/claude-sonnet-4",
+             "openrouter/google/gemma-3-27b-it",
+             "openrouter/google/gemma-3-9b-it"
+             ]
+    
     # Run evaluation with a specific model
     results = eval(
         model=model,
         tasks=all_tasks,#all_tasks,
         #token_limit=1,
         retry_on_error=8,
-        limit=1,  # Limit samples for faster debugging
+        limit=125,  # Limit samples for faster debugging
         log_dir="../logs",  # Specify log directory
     )