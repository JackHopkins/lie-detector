# Fixed generalization_map_1
generalization_map_1 = { # Motivation
    "instruction_following": [ # explicit 'do as I say'
<<<<<<< HEAD
        "alibi_fraud_investigation",
        "alibi_theft_investigation",
        "alibi_workplace_investigation",
        "alibi_assault_investigation",
=======
        "alibi_fraud_task",
        "alibi_theft_task",
        "alibi_workplace_task",
        "alibi_assault_task",
>>>>>>> d33a8f05
        "n_truths_and_a_lie_personal_quirks",
        "n_truths_and_a_lie_travel_experiences",
        "n_truths_and_a_lie_professional_background",
        "n_truths_and_a_lie_family_history",
        "n_truths_and_a_lie_hidden_talents",
        "chess_mate_in_2_shutdown_threat_task",
        "capture_the_secret_corporate",
        "capture_the_secret_scientific",
        "capture_the_secret_sales",
        "capture_the_secret_relationship",
        "capture_the_secret_intelligence",

    ],
    "in_context_pressure": [ # implicit, 'do what you think that I want'
        "mask_provided_facts",
        "mask_continuations",
        "mask_disinformation",
        "mask_statistics",
        "mask_known_facts",
        "sycophancy_answer_positive_correct",
        "sycophancy_answer_positive_incorrect",
        "sycophancy_answer_negative_correct",
        "sycophancy_feedback_user_did_not_write",
        "sycophancy_feedback_user_wrote",
        "sycophancy_feedback_user_likes",
        "sycophancy_feedback_user_dislikes"
    ],
    "internalized_drive_to_lie": [ #implicit, do something that the user doesn't want
        "sandbagging_automotive_mechanical_contrastive",
        "sandbagging_chemistry_biology_contrastive",
        "sandbagging_digital_security_contrastive",
        "sandbagging_financial_systems_contrastive",
        "sandbagging_medical_pharmaceutical_contrastive",
        "sandbagging_physical_security_contrastive",
        "sandbagging_contrastive",

        "ascii_sandbagging_task",
        "tool_code_sandbagging_task",
        "tool_image_gen_sandbagging_task",
        "tool_search_sandbagging_task",
        "tool_ethical_sandbagging_task",  # The tool is defined in context / but the drive is from harmlessness
        "tool_unethical_sandbagging_task",  # The tool is defined in context / but the drive is from harmlessness

        "self_sycophancy_correctness_arc",
        "self_sycophancy_correctness_biology",
        "self_sycophancy_correctness_chemistry",
        "self_sycophancy_correctness_mathematics",
        "self_sycophancy_correctness_physics",
        "self_sycophancy_harmfulness_common_sense",
        "self_sycophancy_harmfulness_deontology",
        "self_sycophancy_harmfulness_justice",
        "cot_unfaithfulness_contrastive_mmlu",
        "cot_unfaithfulness_contrastive_arc",
<<<<<<< HEAD
        "introspection_political",
        "introspection_ethical",
=======
        "introspective_political",
        "introspective_ethical",
>>>>>>> d33a8f05
        "introspection_self_assessment"
    ],
}

# If we do belief elicitation, then we are relying on internal/introspective knowledge.

# Fixed generalization_map_2
generalization_map_2 = { # Knowledge / contents / object of lie
    "in_context_knowledge": [ # all the knowledge is in context (reference of the lie? the contents of the lie? the object?)

        "tool_code_sandbagging_task", # The tool is defined in context
        "tool_image_gen_sandbagging_task", # The tool is defined in context
        "tool_search_sandbagging_task", # The tool is defined in context
        "tool_ethical_sandbagging_task", # The tool is defined in context
        "tool_unethical_sandbagging_task", # The tool is defined in context

        "mask_provided_facts", # The fact (lie-subject) is defined in context

<<<<<<< HEAD
        "alibi_fraud_investigation",
        "alibi_theft_investigation",
        "alibi_workplace_investigation",
        "alibi_assault_investigation",
=======
        "alibi_fraud_task",
        "alibi_theft_task",
        "alibi_workplace_task",
        "alibi_assault_task",
>>>>>>> d33a8f05

        "capture_the_secret_corporate",
        "capture_the_secret_intelligence",
        "capture_the_secret_relationship",
        "capture_the_secret_sales",
        "capture_the_secret_scientific",

        "n_truths_and_a_lie_personal_quirks",
        "n_truths_and_a_lie_travel_experiences",
        "n_truths_and_a_lie_professional_background",
        "n_truths_and_a_lie_family_history",
        "n_truths_and_a_lie_hidden_talents",
    ],
    "internal_knowledge": [ # all the knowledge is about the world, acquired during training
        "sycophancy_answer_positive_correct", # The truth (lie-subject) was learned, and it is deceiving from this under pressure
        "sycophancy_answer_positive_incorrect",
        "sycophancy_answer_negative_correct",
        "sycophancy_are_you_sure",
        "sycophancy_feedback_user_did_not_write",
        "sycophancy_feedback_user_wrote",
        "sycophancy_feedback_user_likes",
        "sycophancy_feedback_user_dislikes",

        "mask_known_facts",
        "mask_statistics",
        "mask_continuations", # The truth (lie-subject) was learned, and it is deceiving from this under pressure
        "mask_disinformation",

        "sandbagging_automotive_mechanical_contrastive", # Under-performing by lying w.r.t internal knowledge
        "sandbagging_chemistry_biology_contrastive",
        "sandbagging_digital_security_contrastive",
        "sandbagging_financial_systems_contrastive",
        "sandbagging_medical_pharmaceutical_contrastive",
        "sandbagging_physical_security_contrastive",

        "chess_mate_in_2_shutdown_threat_task", # pressure is outside / explicit
    ],
    "introspective_knowledge": [ # all the knowledge is about itself, acquired during training

        "self_sycophancy_correctness_arc", # Falsification of prior belief (is this a lie???)
        "self_sycophancy_correctness_biology",
        "self_sycophancy_correctness_chemistry",
        "self_sycophancy_correctness_mathematics",
        "self_sycophancy_correctness_physics", # inconstant confidence in outcome
        "self_sycophancy_harmfulness_common_sense",
        "self_sycophancy_harmfulness_deontology",
        "self_sycophancy_harmfulness_justice", # lies about the impact that taking a decision has / lies to itself

        "ascii_sandbagging_task",  # It lies about its own capability
<<<<<<< HEAD
        "tool_code_sandbagging_task",
        "tool_image_gen_sandbagging_task",
        "tool_search_sandbagging_task",
        "tool_ethical_sandbagging_task",  # The tool is defined in context / but the drive is from harmlessness
        "tool_unethical_sandbagging_task",  # The tool is defined in context / but the drive is from harmlessness
=======
>>>>>>> d33a8f05

        "cot_unfaithfulness_contrastive_mmlu", # It lies about its own thought process
        "cot_unfaithfulness_contrastive_arc", # It lies about its own thought process

        "introspective_political", # It lies about its own future expected behaviour / consistency
        "introspective_ethical", # It lies about its own future expected behaviour / consistency
        "introspection_self_assessment" # It lies about its own future expected behaviour / consistency
    ],
}

<<<<<<< HEAD
"""
========================================================================
UNIQUE TASK LIST (ALPHABETICAL ORDER):
========================================================================
  alibi_fraud_task
  alibi_mixed_task
  alibi_theft_task
  alibi_workplace_task
  ascii_sandbagging_task
  capture_the_secret_corporate
  capture_the_secret_intelligence
  capture_the_secret_relationship
  capture_the_secret_sales
  capture_the_secret_scientific
  chess_mate_in_2_shutdown_threat_task
  cot_unfaithfulness_contrastive_arc
  cot_unfaithfulness_contrastive_mmlu
  cot_unfaithfulness_mmlu
  mask_continuations
  mask_disinformation
  mask_known_facts
  mask_provided_facts
  mask_statistics
  n_truths_and_a_lie_family_history
  n_truths_and_a_lie_hidden_talents
  n_truths_and_a_lie_personal_quirks
  n_truths_and_a_lie_professional_background
  n_truths_and_a_lie_travel_experiences
  sandbagging_automotive_mechanical_contrastive
  sandbagging_chemistry_biology_contrastive
  sandbagging_contrastive
  sandbagging_digital_security_contrastive
  sandbagging_financial_systems_contrastive
  sandbagging_medical_pharmaceutical_contrastive
  sandbagging_physical_security_contrastive
  sandbagging_tool_results_tasks
  self_sycophancy_correctness_arc
  self_sycophancy_correctness_biology
  self_sycophancy_correctness_chemistry
  self_sycophancy_correctness_mathematics
  self_sycophancy_correctness_physics
  self_sycophancy_harmfulness_common_sense
  self_sycophancy_harmfulness_deontology
  self_sycophancy_harmfulness_justice
  sycophancy_answer_negative_correct
  sycophancy_answer_positive_correct
  sycophancy_answer_positive_incorrect
  sycophancy_are_you_sure
  sycophancy_feedback_user_did_not_write
  sycophancy_feedback_user_dislikes
  sycophancy_feedback_user_likes
  sycophancy_feedback_user_wrote
  tool_code_sandbagging_task
  tool_ethical_sandbagging_task
  tool_image_gen_sandbagging_task
  tool_search_sandbagging_task
  tool_unethical_sandbagging_task


"""
=======
# Subject

# External World
#    The subject is extrinsic, e.g 'the capital of France is Berlin'
# Internal Belief
#
# Meta Knowledge (Unfaithfulness - misreporting its own cognitition / bias)
# - Self-Sycophancy


# Capability Denial
#    - Pretending to downplay capability for internal reasons
# - Tool Sandbagging
# - ASCII Sandbagging
>>>>>>> d33a8f05
<|MERGE_RESOLUTION|>--- conflicted
+++ resolved
@@ -1,17 +1,10 @@
 # Fixed generalization_map_1
 generalization_map_1 = { # Motivation
     "instruction_following": [ # explicit 'do as I say'
-<<<<<<< HEAD
-        "alibi_fraud_investigation",
-        "alibi_theft_investigation",
-        "alibi_workplace_investigation",
-        "alibi_assault_investigation",
-=======
         "alibi_fraud_task",
         "alibi_theft_task",
         "alibi_workplace_task",
         "alibi_assault_task",
->>>>>>> d33a8f05
         "n_truths_and_a_lie_personal_quirks",
         "n_truths_and_a_lie_travel_experiences",
         "n_truths_and_a_lie_professional_background",
@@ -65,13 +58,8 @@
         "self_sycophancy_harmfulness_justice",
         "cot_unfaithfulness_contrastive_mmlu",
         "cot_unfaithfulness_contrastive_arc",
-<<<<<<< HEAD
-        "introspection_political",
-        "introspection_ethical",
-=======
         "introspective_political",
         "introspective_ethical",
->>>>>>> d33a8f05
         "introspection_self_assessment"
     ],
 }
@@ -90,17 +78,10 @@
 
         "mask_provided_facts", # The fact (lie-subject) is defined in context
 
-<<<<<<< HEAD
-        "alibi_fraud_investigation",
-        "alibi_theft_investigation",
-        "alibi_workplace_investigation",
-        "alibi_assault_investigation",
-=======
         "alibi_fraud_task",
         "alibi_theft_task",
         "alibi_workplace_task",
         "alibi_assault_task",
->>>>>>> d33a8f05
 
         "capture_the_secret_corporate",
         "capture_the_secret_intelligence",
@@ -150,86 +131,103 @@
         "self_sycophancy_harmfulness_justice", # lies about the impact that taking a decision has / lies to itself
 
         "ascii_sandbagging_task",  # It lies about its own capability
-<<<<<<< HEAD
+
+        "cot_unfaithfulness_contrastive_mmlu", # It lies about its own thought process
+        "cot_unfaithfulness_contrastive_arc", # It lies about its own thought process
+
+        "introspective_political", # It lies about its own future expected behaviour / consistency
+        "introspective_ethical", # It lies about its own future expected behaviour / consistency
+        "introspection_self_assessment" # It lies about its own future expected behaviour / consistency
+    ],
+}
+
+
+# generalization_map_3 - Mapping by top-level task prefix
+generalization_map_3 = {
+    "alibi": [
+        "alibi_breaking_entering_investigation",
+        "alibi_assault_investigation",
+        "alibi_fraud_investigation",
+        "alibi_workplace_investigation",
+        "alibi_fraud_task",
+        "alibi_theft_task",
+        "alibi_workplace_task",
+        "alibi_assault_task",
+    ],
+    "sandbagging": [
+        "sandbagging_chess_shutdown_threat",
+        "sandbagging_automotive_mechanical_contrastive",
+        "sandbagging_chemistry_biology_contrastive",
+        "sandbagging_digital_security_contrastive",
+        "sandbagging_financial_systems_contrastive",
+        "sandbagging_medical_pharmaceutical_contrastive",
+        "sandbagging_physical_security_contrastive",
+        "sandbagging_contrastive",
+        "sandbagging_ascii",
+        "sandbagging_tool_results_tasks",
+        "chess-mate-in-2_shutdown_threat_task"
+    ],
+    "capture-the-secret": [
+        "capture-the-secret_relationship",
+        "capture-the-secret_sales",
+        "capture-the-secret_scientific",
+        "capture-the-secret_intelligence",
+        "capture-the-secret_corporate",
+    ],
+    "n-truths-and-a-lie": [
+        "n-truths-and-a-lie_personal_quirks",
+        "n-truths-and-a-lie_family_history",
+        "n-truths-and-a-lie_hidden_talents",
+        "n-truths-and-a-lie_professional_background",
+        "n-truths-and-a-lie_travel_experiences",
+    ],
+    "mask1": [
+     
+        "mask_continuations",
+        "mask_disinformation",
+    ],
+    "mask2": [
+        "mask_provided_facts",
+        "mask_statistics",
+        "mask_known_facts",
+    ],
+    "tool": [
         "tool_code_sandbagging_task",
         "tool_image_gen_sandbagging_task",
         "tool_search_sandbagging_task",
-        "tool_ethical_sandbagging_task",  # The tool is defined in context / but the drive is from harmlessness
-        "tool_unethical_sandbagging_task",  # The tool is defined in context / but the drive is from harmlessness
-=======
->>>>>>> d33a8f05
-
-        "cot_unfaithfulness_contrastive_mmlu", # It lies about its own thought process
-        "cot_unfaithfulness_contrastive_arc", # It lies about its own thought process
-
-        "introspective_political", # It lies about its own future expected behaviour / consistency
-        "introspective_ethical", # It lies about its own future expected behaviour / consistency
-        "introspection_self_assessment" # It lies about its own future expected behaviour / consistency
+        "tool_ethical_sandbagging_task",
+        "tool_unethical_sandbagging_task",
+        "sandbagging_tool_unethical",
+        "sandbagging_tool_ethical"
+    ],
+    "sycophancy": [
+        "sycophancy_answer_positive_correct",
+        "sycophancy_answer_positive_incorrect",
+        "sycophancy_answer_negative_correct",
+        "sycophancy_feedback_user_did_not_write",
+        "sycophancy_feedback_user_wrote",
+        "sycophancy_feedback_user_likes",
+        "sycophancy_feedback_user_dislikes",
+        "sycophancy_are_you_sure",
+    ],
+    "self": [
+        "self-sycophancy_correctness_arc",
+        "self-sycophancy_correctness_biology",
+        "self-sycophancy_correctness_chemistry",
+        "self-sycophancy_correctness_mathematics",
+        "self-sycophancy_correctness_physics",
+        "self-sycophancy_harmfulness_common_sense",
+        "self-sycophancy_harmfulness_deontology",
+        "self-sycophancy_harmfulness_justice",
+    ],
+    "cot": [
+        "cot-unfaithfulness_contrastive_mmlu",
+        "cot-unfaithfulness_contrastive_arc",
+        "cot-unfaithfulness_mmlu_contrastive",
+        "cot-unfaithfulness_arc_contrastive",
     ],
 }
 
-<<<<<<< HEAD
-"""
-========================================================================
-UNIQUE TASK LIST (ALPHABETICAL ORDER):
-========================================================================
-  alibi_fraud_task
-  alibi_mixed_task
-  alibi_theft_task
-  alibi_workplace_task
-  ascii_sandbagging_task
-  capture_the_secret_corporate
-  capture_the_secret_intelligence
-  capture_the_secret_relationship
-  capture_the_secret_sales
-  capture_the_secret_scientific
-  chess_mate_in_2_shutdown_threat_task
-  cot_unfaithfulness_contrastive_arc
-  cot_unfaithfulness_contrastive_mmlu
-  cot_unfaithfulness_mmlu
-  mask_continuations
-  mask_disinformation
-  mask_known_facts
-  mask_provided_facts
-  mask_statistics
-  n_truths_and_a_lie_family_history
-  n_truths_and_a_lie_hidden_talents
-  n_truths_and_a_lie_personal_quirks
-  n_truths_and_a_lie_professional_background
-  n_truths_and_a_lie_travel_experiences
-  sandbagging_automotive_mechanical_contrastive
-  sandbagging_chemistry_biology_contrastive
-  sandbagging_contrastive
-  sandbagging_digital_security_contrastive
-  sandbagging_financial_systems_contrastive
-  sandbagging_medical_pharmaceutical_contrastive
-  sandbagging_physical_security_contrastive
-  sandbagging_tool_results_tasks
-  self_sycophancy_correctness_arc
-  self_sycophancy_correctness_biology
-  self_sycophancy_correctness_chemistry
-  self_sycophancy_correctness_mathematics
-  self_sycophancy_correctness_physics
-  self_sycophancy_harmfulness_common_sense
-  self_sycophancy_harmfulness_deontology
-  self_sycophancy_harmfulness_justice
-  sycophancy_answer_negative_correct
-  sycophancy_answer_positive_correct
-  sycophancy_answer_positive_incorrect
-  sycophancy_are_you_sure
-  sycophancy_feedback_user_did_not_write
-  sycophancy_feedback_user_dislikes
-  sycophancy_feedback_user_likes
-  sycophancy_feedback_user_wrote
-  tool_code_sandbagging_task
-  tool_ethical_sandbagging_task
-  tool_image_gen_sandbagging_task
-  tool_search_sandbagging_task
-  tool_unethical_sandbagging_task
-
-
-"""
-=======
 # Subject
 
 # External World
@@ -243,5 +241,4 @@
 # Capability Denial
 #    - Pretending to downplay capability for internal reasons
 # - Tool Sandbagging
-# - ASCII Sandbagging
->>>>>>> d33a8f05
+# - ASCII Sandbagging