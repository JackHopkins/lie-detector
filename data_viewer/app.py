from dotenv import load_dotenv
from flask import Flask, render_template, request, jsonify
import json
import os
import time
import boto3
import random
from botocore.exceptions import ClientError, NoCredentialsError

load_dotenv()
app = Flask(__name__)
app.config['TEMPLATES_AUTO_RELOAD'] = True

# Lightweight caching for metadata and file listings
metadata_cache = {}
file_list_cache = None
cache_timestamp = 0
CACHE_DURATION = 300  # 5 minutes cache

# Configuration - set to True to use local test data instead of S3-synced data
USE_LOCAL_DATA = os.environ.get('USE_LOCAL_DATA', 'True').lower() == 'true'

# S3 Configuration
S3_BUCKET = os.environ.get('S3_BUCKET', 'dipika-lie-detection-data')
S3_PREFIX = os.environ.get('S3_PREFIX', 'processed-data/')

# Local data configuration
if USE_LOCAL_DATA:
    LOCAL_DATA_PATH = os.environ.get('LOCAL_DATA_PATH', "../data")  # Local test data in root directory
else:
    LOCAL_DATA_PATH = os.environ.get('LOCAL_DATA_PATH', "./local_data")  # S3-synced data (created by sync script in data_viewer)

def list_local_files():
    """List all JSON files in the local data directory and its subfolders"""
    if not os.path.exists(LOCAL_DATA_PATH):
        print(f"Local data path does not exist: {LOCAL_DATA_PATH}")
        return []
    
    all_files = []
    
    # Walk through the directory and find all JSON files
    for root, dirs, files in os.walk(LOCAL_DATA_PATH):
        for file in files:
            if file.endswith('.json') or file.endswith('.jsonl'):
                # Get relative path from LOCAL_DATA_PATH
                rel_path = os.path.relpath(os.path.join(root, file), LOCAL_DATA_PATH)
                all_files.append(rel_path)
    
    return all_files

def read_local_file(file_path):
    """Read a file from local filesystem and return its content"""
    full_path = os.path.join(LOCAL_DATA_PATH, file_path)
    try:
        with open(full_path, 'r', encoding='utf-8') as f:
            return f.read()
    except Exception as e:
        print(f"Error reading file {full_path}: {e}")
        return None

def get_s3_client():
    """Get S3 client with error handling"""
    try:
        return boto3.client('s3')
    except NoCredentialsError:
        print("AWS credentials not found. Please configure AWS credentials.")
        return None
    except Exception as e:
        print(f"Error creating S3 client: {e}")
        return None

def list_s3_files():
    """List all JSON files in the S3 bucket with the configured prefix"""
    s3_client = get_s3_client()
    if not s3_client:
        return []
    
    try:
        all_files = []
        
        # Use paginator to handle large number of objects
        paginator = s3_client.get_paginator('list_objects_v2')
        pages = paginator.paginate(
            Bucket=S3_BUCKET,
            Prefix=S3_PREFIX
        )
        
        for page in pages:
            if 'Contents' in page:
                for obj in page['Contents']:
                    if obj['Key'].endswith('.json') or obj['Key'].endswith('.jsonl'):
                        all_files.append(obj['Key'])
        
        print(f"Found {len(all_files)} files in S3 bucket {S3_BUCKET}")
        return all_files
        
    except ClientError as e:
        print(f"Error listing S3 files: {e}")
        return []

def read_s3_file(file_key):
    """Read a file directly from S3 and return its content"""
    s3_client = get_s3_client()
    if not s3_client:
        return None
    
    try:
        response = s3_client.get_object(Bucket=S3_BUCKET, Key=file_key)
        content = response['Body'].read().decode('utf-8')
        return content
    except Exception as e:
        print(f"Error reading S3 file {file_key}: {e}")
        return None

def extract_metadata_from_s3_path(file_key):
    """Extract metadata from S3 file path structure"""
    # Expected format: prefix/provider/model/task/domain/truth_tag_sample_id.json
    try:
        # Remove prefix and .json extension
        path_without_prefix = file_key.replace(S3_PREFIX, '')
        if path_without_prefix.endswith('.json'):
            path_without_prefix = path_without_prefix[:-5]
        
        # Split path into components
        parts = path_without_prefix.split('/')
        
        if len(parts) >= 5:
            provider = parts[0]
            model = parts[1]
            task = parts[2]
            domain = parts[3]
            filename = parts[4]
            
            # Extract truth tag from filename (t_ or f_ prefix)
            did_lie = None
            if filename.startswith('t_'):
                did_lie = True
                sample_id = filename[2:]
            elif filename.startswith('f_'):
                did_lie = False
                sample_id = filename[2:]
            else:
                sample_id = filename
            
            return {
                "provider": provider,
                "model": model,
                "task": task,
                "domain": domain,
                "did_lie": did_lie,
                "sample_id": sample_id,
                "full_model": f"{provider}/{model}"
            }
        else:
            # Fallback for non-standard paths
            return {
                "provider": "unknown",
                "model": "unknown",
                "task": path_without_prefix.split('/')[0] if parts else "unknown",
                "domain": "unknown",
                "did_lie": None,
                "sample_id": "unknown",
                "full_model": "unknown"
            }
    except Exception as e:
        print(f"Error extracting metadata from path {file_key}: {e}")
        return {
            "provider": "unknown",
            "model": "unknown", 
            "task": "unknown",
            "domain": "unknown",
            "did_lie": None,
            "sample_id": "unknown",
            "full_model": "unknown"
        }

def get_cached_file_list():
    """Get cached list of S3 files or refresh if needed"""
    global file_list_cache, cache_timestamp
    
    current_time = time.time()
    if file_list_cache is None or (current_time - cache_timestamp) > CACHE_DURATION:
        print("Refreshing S3 file list cache...")
        if USE_LOCAL_DATA:
            file_list_cache = list_local_files()
        else:
            file_list_cache = list_s3_files()
        cache_timestamp = current_time
        print(f"Cached {len(file_list_cache) if file_list_cache else 0} files")
    
    return file_list_cache or []

def get_file_metadata_only(file_key):
    """Extract metadata from file path without loading file content"""
    if USE_LOCAL_DATA:
        # For local files, we need minimal metadata extraction
        path_parts = file_key.split('/')
        return {
            "provider": "local",
            "model": "local",
            "task": path_parts[0] if path_parts else "unknown",
            "domain": "local",
            "did_lie": None,
            "sample_id": file_key,
            "full_model": "local"
        }
    else:
        return extract_metadata_from_s3_path(file_key)

def load_sample_from_file(file_key):
    """Load a single sample from S3 or local file on-demand"""
    # Check cache first
    if file_key in metadata_cache:
        return metadata_cache[file_key]
    
    try:
        if USE_LOCAL_DATA:
            file_content = read_local_file(file_key)
        else:
            file_content = read_s3_file(file_key)
        
        if not file_content:
            return None
        
        # Parse the file content
        if file_key.endswith('.jsonl'):
            # Handle JSONL format - return first non-empty line
            lines = file_content.strip().split('\n')
            for line in lines:
                if line.strip():
                    sample = json.loads(line.strip())
                    break
            else:
                return None
        else:
            # Handle individual JSON files
            sample = json.loads(file_content.strip())
        
        # Extract metadata from file path
        path_metadata = get_file_metadata_only(file_key)
        
        # Create processed sample object
        processed_sample = {
            "file_key": file_key,
            "sample_id": sample.get("sample_id", path_metadata["sample_id"]),
            "task": sample.get("task", path_metadata["task"]),
            "task_id": sample.get("task_id", ""),
            "timestamp": sample.get("timestamp", ""),
            "model": sample.get("model", path_metadata["full_model"]),
            "provider": path_metadata["provider"],
            "model_name": path_metadata["model"],
            "domain": path_metadata["domain"],
            "trace": sample.get("trace", []),
            "did_lie": sample.get("did_lie", path_metadata["did_lie"]),
            "evidence": sample.get("evidence", sample.get("explanation", "")),
            "metadata": sample.get("metadata", {}),
            "scores": sample.get("scores", {})
        }
        
        # Capture any additional fields that might be metadata
        additional_fields = {}
        for key, value in sample.items():
            if key not in ["sample_id", "task", "task_id", "timestamp", "model", "trace", "did_lie", "metadata", "scores", "evidence", "explanation"]:
                additional_fields[key] = value
        
        if additional_fields:
            processed_sample["additional_fields"] = additional_fields
        
        # Always format task name for display (replace underscores with spaces)
        if processed_sample["task"]:
            processed_sample["task"] = processed_sample["task"].replace('_', ' ')
        
        if processed_sample["domain"]:
            processed_sample["domain"] = processed_sample["domain"].replace('_', ' ')
        
        # Cache the result
        metadata_cache[file_key] = processed_sample
        
        return processed_sample
        
    except Exception as e:
        print(f"Error loading sample from {file_key}: {e}")
        return None

# Removed bulk loading function - now using lazy loading



@app.route('/')
def index():
    """Main page"""
    return render_template('index_new.html')

@app.route('/get_samples', methods=['GET'])
def get_samples():
    """Get random samples with optional filtering using lazy loading"""
    n = request.args.get('n', 5, type=int)
    task = request.args.get('task')  # Optional filter by task
    model = request.args.get('model')  # Optional filter by model
    provider = request.args.get('provider')  # Optional filter by provider
    domain = request.args.get('domain')  # Optional filter by domain
    did_lie = request.args.get('did_lie')  # Optional filter by did_lie (true/false)
    
<<<<<<< HEAD
    try:
        # Get cached file list
        all_files = get_cached_file_list()
        if not all_files:
            return jsonify({"error": "No files found"}), 400
        
        # Filter files based on metadata extracted from paths
        filtered_files = []
        total_files = len(all_files)
        
        for file_key in all_files:
            file_metadata = get_file_metadata_only(file_key)
            
            # Apply filters
            if task and file_metadata.get('task', '').replace('_', ' ') != task:
                continue
            if model and file_metadata.get('full_model', '') != model:
                continue
            if provider and file_metadata.get('provider', '') != provider:
                continue
            if domain and file_metadata.get('domain', '').replace('_', ' ') != domain:
                continue
            if did_lie is not None:
                did_lie_bool = did_lie.lower() == 'true'
                if file_metadata.get('did_lie') != did_lie_bool:
                    continue
            
            filtered_files.append(file_key)
        
        # Limit to n samples
        files_to_load = filtered_files[:n] if len(filtered_files) > n else filtered_files
        
        # Load samples on-demand
        samples = []
        for file_key in files_to_load:
            sample = load_sample_from_file(file_key)
            if sample:
                samples.append(sample)
        
=======
    # Load data from S3/local based on configuration
    if USE_LOCAL_DATA:
        print("Loading data from local cache...")
        load_and_process_data()
    else:
        print("Loading data from S3...")
        load_and_process_s3_data()
    
    if not processed_data:
        return jsonify({"error": "No data loaded"}), 400
    
    # Filter data based on parameters
    filtered_data = processed_data
    if task:
        filtered_data = [sample for sample in filtered_data if sample.get('task') == task]
    if model:
        filtered_data = [sample for sample in filtered_data if sample.get('model') == model]
    if did_lie is not None:
        # Convert string to boolean
        did_lie_bool = did_lie.lower() == 'true'
        filtered_data = [sample for sample in filtered_data if sample.get('did_lie') == did_lie_bool]
    
    if not filtered_data:
>>>>>>> 4ea565ec
        return jsonify({
            "samples": samples,
            "total_samples": total_files,
            "filtered_samples": len(filtered_files),
            "filters": {
                "task": task,
                "model": model,
                "provider": provider,
                "domain": domain,
                "did_lie": did_lie
            }
        })
        
    except Exception as e:
        print(f"Error in get_samples: {e}")
        return jsonify({"error": f"Error loading samples: {str(e)}"}), 500

@app.route('/get_sample_by_file/<path:file_key>')
def get_sample_by_file(file_key):
    """Get a specific sample by file key"""
    try:
        sample = load_sample_from_file(file_key)
        if sample:
            return jsonify(sample)
        else:
            return jsonify({"error": "Sample not found"}), 404
    except Exception as e:
        return jsonify({"error": f"Error loading sample: {str(e)}"}), 500

@app.route('/get_unique_values', methods=['GET'])
def get_unique_values():
<<<<<<< HEAD
    """Get unique values for filtering with counts using lazy loading"""
    try:
        print(f"get_unique_values called - USE_LOCAL_DATA: {USE_LOCAL_DATA}")
        
        # Get cached file list
        all_files = get_cached_file_list()
        if not all_files:
            return jsonify({"error": "No files found"}), 400
        
        print(f"Analyzing {len(all_files)} files for unique values")
        
        # Count occurrences for each unique value by analyzing file paths
        task_counts = {}
        model_counts = {}
        provider_counts = {}
        domain_counts = {}
        lie_counts = {'true': 0, 'false': 0}
        
        for file_key in all_files:
            metadata = get_file_metadata_only(file_key)
            
            # Count tasks
            task = metadata.get('task', '').replace('_', ' ') if metadata.get('task') else ''
            if task and task != 'unknown':
                task_counts[task] = task_counts.get(task, 0) + 1
                
            # Count models (full model name)
            model = metadata.get('full_model', '')
            if model and model != 'unknown':
                model_counts[model] = model_counts.get(model, 0) + 1
                
            # Count providers
            provider = metadata.get('provider', '')
            if provider and provider != 'unknown':
                provider_counts[provider] = provider_counts.get(provider, 0) + 1
                
            # Count domains
            domain = metadata.get('domain', '').replace('_', ' ') if metadata.get('domain') else ''
            if domain and domain != 'unknown':
                domain_counts[domain] = domain_counts.get(domain, 0) + 1
                
            # Count lies/truths
            did_lie = metadata.get('did_lie')
            if did_lie is True:
                lie_counts['true'] += 1
            elif did_lie is False:
=======
    """Get unique values for filtering with counts"""
    try:
        print(f"get_unique_values called - USE_LOCAL_DATA: {USE_LOCAL_DATA}")
        
        # Load data from S3/local based on configuration
        if USE_LOCAL_DATA:
            count, message = load_and_process_data()
            print(f"Local data load result: {count} samples, {message}")
        else:
            result = load_and_process_s3_data()
            if isinstance(result, tuple) and len(result) >= 2:
                count, message = result[:2]
                print(f"S3 data load result: {count} samples, {message}")
        
        if not processed_data:
            error_msg = f"No data loaded from {'local' if USE_LOCAL_DATA else 'S3'}"
            print(f"Error: {error_msg}")
            return jsonify({"error": error_msg}), 400
        
        print(f"Successfully loaded {len(processed_data)} samples for unique values")
    
        # Count occurrences for each unique value
        task_counts = {}
        model_counts = {}
        lie_counts = {'true': 0, 'false': 0}
        
        for sample in processed_data:
            # Count tasks
            task = sample.get('task', '')
            if task:
                task_counts[task] = task_counts.get(task, 0) + 1
                
            # Count models
            model = sample.get('model', '')
            if model:
                model_counts[model] = model_counts.get(model, 0) + 1
                
            # Count lies/truths
            did_lie = sample.get('did_lie', False)
            if did_lie:
                lie_counts['true'] += 1
            else:
>>>>>>> 4ea565ec
                lie_counts['false'] += 1
        
        unique_values = {
            'tasks': [{'value': task, 'count': count} for task, count in sorted(task_counts.items())],
            'models': [{'value': model, 'count': count} for model, count in sorted(model_counts.items())],
<<<<<<< HEAD
            'providers': [{'value': provider, 'count': count} for provider, count in sorted(provider_counts.items())],
            'domains': [{'value': domain, 'count': count} for domain, count in sorted(domain_counts.items())],
            'task_ids': [],  # Not easily extractable from file paths
            'lie_counts': lie_counts,
            'total_count': len(all_files)
        }
        
        print(f"Found {len(task_counts)} tasks, {len(model_counts)} models, {len(provider_counts)} providers, {len(domain_counts)} domains")
=======
            'task_ids': list(set(sample.get('task_id', '') for sample in processed_data if sample.get('task_id'))),
            'lie_counts': lie_counts,
            'total_count': len(processed_data)
        }
        
>>>>>>> 4ea565ec
        return jsonify(unique_values)
    
    except Exception as e:
        print(f"Error in get_unique_values: {e}")
        import traceback
        traceback.print_exc()
        return jsonify({"error": f"Internal server error: {str(e)}"}), 500

@app.route('/refresh_data', methods=['POST'])
def refresh_data():
    """Manually refresh file list cache"""
    global file_list_cache, cache_timestamp
    
    try:
        # Force refresh the file list cache
        file_list_cache = None
        cache_timestamp = 0
        
        # Get fresh file list
        files = get_cached_file_list()
        
        return jsonify({
            "message": f"File list refreshed successfully", 
            "file_count": len(files)
        })
        
    except Exception as e:
        return jsonify({"error": f"Error refreshing data: {str(e)}"}), 500

# Removed batch sync endpoint - no longer needed with lazy loading

# Removed continue processing endpoint - no longer needed with lazy loading

@app.route('/status', methods=['GET'])
def status():
    """Get application status and data information"""
    global file_list_cache, cache_timestamp
    
    # Get total file count
    total_files = 0
    try:
        files = get_cached_file_list()
        total_files = len(files)
    except:
        total_files = 0
    
    status_info = {
        "app_status": "healthy",
        "data_source": "local" if USE_LOCAL_DATA else "s3",
        "s3_config": {
            "bucket": S3_BUCKET,
            "prefix": S3_PREFIX
        } if not USE_LOCAL_DATA else None,
        "local_path": LOCAL_DATA_PATH if USE_LOCAL_DATA else None,
        "cache_stats": {
            "file_list_cached": file_list_cache is not None,
            "cache_age_seconds": time.time() - cache_timestamp if cache_timestamp else None,
            "cache_duration": CACHE_DURATION,
            "total_files": total_files
        },
        "timestamp": time.time()
    }
    
    return jsonify(status_info)

# Start the app with lazy loading - no bulk data loading on startup
if __name__ == '__main__':
    print("Starting Lie Detection Data Viewer...")
    print(f"Local data path: {LOCAL_DATA_PATH}")
    print(f"Using local test data: {USE_LOCAL_DATA}")
    print("Using lazy loading - data will be loaded on-demand")
    
    app.run(debug=True, host='0.0.0.0', port=8080) <|MERGE_RESOLUTION|>--- conflicted
+++ resolved
@@ -301,7 +301,6 @@
     domain = request.args.get('domain')  # Optional filter by domain
     did_lie = request.args.get('did_lie')  # Optional filter by did_lie (true/false)
     
-<<<<<<< HEAD
     try:
         # Get cached file list
         all_files = get_cached_file_list()
@@ -341,31 +340,7 @@
             if sample:
                 samples.append(sample)
         
-=======
-    # Load data from S3/local based on configuration
-    if USE_LOCAL_DATA:
-        print("Loading data from local cache...")
-        load_and_process_data()
-    else:
-        print("Loading data from S3...")
-        load_and_process_s3_data()
-    
-    if not processed_data:
-        return jsonify({"error": "No data loaded"}), 400
-    
-    # Filter data based on parameters
-    filtered_data = processed_data
-    if task:
-        filtered_data = [sample for sample in filtered_data if sample.get('task') == task]
-    if model:
-        filtered_data = [sample for sample in filtered_data if sample.get('model') == model]
-    if did_lie is not None:
-        # Convert string to boolean
-        did_lie_bool = did_lie.lower() == 'true'
-        filtered_data = [sample for sample in filtered_data if sample.get('did_lie') == did_lie_bool]
-    
-    if not filtered_data:
->>>>>>> 4ea565ec
+
         return jsonify({
             "samples": samples,
             "total_samples": total_files,
@@ -397,7 +372,6 @@
 
 @app.route('/get_unique_values', methods=['GET'])
 def get_unique_values():
-<<<<<<< HEAD
     """Get unique values for filtering with counts using lazy loading"""
     try:
         print(f"get_unique_values called - USE_LOCAL_DATA: {USE_LOCAL_DATA}")
@@ -444,56 +418,12 @@
             if did_lie is True:
                 lie_counts['true'] += 1
             elif did_lie is False:
-=======
-    """Get unique values for filtering with counts"""
-    try:
-        print(f"get_unique_values called - USE_LOCAL_DATA: {USE_LOCAL_DATA}")
-        
-        # Load data from S3/local based on configuration
-        if USE_LOCAL_DATA:
-            count, message = load_and_process_data()
-            print(f"Local data load result: {count} samples, {message}")
-        else:
-            result = load_and_process_s3_data()
-            if isinstance(result, tuple) and len(result) >= 2:
-                count, message = result[:2]
-                print(f"S3 data load result: {count} samples, {message}")
-        
-        if not processed_data:
-            error_msg = f"No data loaded from {'local' if USE_LOCAL_DATA else 'S3'}"
-            print(f"Error: {error_msg}")
-            return jsonify({"error": error_msg}), 400
-        
-        print(f"Successfully loaded {len(processed_data)} samples for unique values")
-    
-        # Count occurrences for each unique value
-        task_counts = {}
-        model_counts = {}
-        lie_counts = {'true': 0, 'false': 0}
-        
-        for sample in processed_data:
-            # Count tasks
-            task = sample.get('task', '')
-            if task:
-                task_counts[task] = task_counts.get(task, 0) + 1
-                
-            # Count models
-            model = sample.get('model', '')
-            if model:
-                model_counts[model] = model_counts.get(model, 0) + 1
-                
-            # Count lies/truths
-            did_lie = sample.get('did_lie', False)
-            if did_lie:
-                lie_counts['true'] += 1
-            else:
->>>>>>> 4ea565ec
+
                 lie_counts['false'] += 1
         
         unique_values = {
             'tasks': [{'value': task, 'count': count} for task, count in sorted(task_counts.items())],
             'models': [{'value': model, 'count': count} for model, count in sorted(model_counts.items())],
-<<<<<<< HEAD
             'providers': [{'value': provider, 'count': count} for provider, count in sorted(provider_counts.items())],
             'domains': [{'value': domain, 'count': count} for domain, count in sorted(domain_counts.items())],
             'task_ids': [],  # Not easily extractable from file paths
@@ -502,13 +432,6 @@
         }
         
         print(f"Found {len(task_counts)} tasks, {len(model_counts)} models, {len(provider_counts)} providers, {len(domain_counts)} domains")
-=======
-            'task_ids': list(set(sample.get('task_id', '') for sample in processed_data if sample.get('task_id'))),
-            'lie_counts': lie_counts,
-            'total_count': len(processed_data)
-        }
-        
->>>>>>> 4ea565ec
         return jsonify(unique_values)
     
     except Exception as e:
@@ -537,10 +460,6 @@
         
     except Exception as e:
         return jsonify({"error": f"Error refreshing data: {str(e)}"}), 500
-
-# Removed batch sync endpoint - no longer needed with lazy loading
-
-# Removed continue processing endpoint - no longer needed with lazy loading
 
 @app.route('/status', methods=['GET'])
 def status():
