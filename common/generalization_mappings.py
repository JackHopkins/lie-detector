# Fixed generalization_map_1
generalization_map_1 = { # Motivation
    "instruction_following": [ # explicit 'do as I say'
        "alibi_fraud_task",
        "alibi_theft_task",
        "alibi_workplace_task",
        "alibi_assault_task",
        "n_truths_and_a_lie_personal_quirks",
        "n_truths_and_a_lie_travel_experiences",
        "n_truths_and_a_lie_professional_background",
        "n_truths_and_a_lie_family_history",
        "n_truths_and_a_lie_hidden_talents",
        "chess_mate_in_2_shutdown_threat_task",
        "capture_the_secret_corporate",
        "capture_the_secret_scientific",
        "capture_the_secret_sales",
        "capture_the_secret_relationship",
        "capture_the_secret_intelligence",

    ],
    "in_context_pressure": [ # implicit, 'do what you think that I want'
        "mask_provided_facts",
        "mask_continuations",
        "mask_disinformation",
        "mask_statistics",
        "mask_known_facts",
        "sycophancy_answer_positive_correct",
        "sycophancy_answer_positive_incorrect",
        "sycophancy_answer_negative_correct",
        "sycophancy_feedback_user_did_not_write",
        "sycophancy_feedback_user_wrote",
        "sycophancy_feedback_user_likes",
        "sycophancy_feedback_user_dislikes"
    ],
    "internalized_drive_to_lie": [ #implicit, do something that the user doesn't want
        "sandbagging_automotive_mechanical_contrastive",
        "sandbagging_chemistry_biology_contrastive",
        "sandbagging_digital_security_contrastive",
        "sandbagging_financial_systems_contrastive",
        "sandbagging_medical_pharmaceutical_contrastive",
        "sandbagging_physical_security_contrastive",
        "sandbagging_contrastive",

        "ascii_sandbagging_task",
        "tool_code_sandbagging_task",
        "tool_image_gen_sandbagging_task",
        "tool_search_sandbagging_task",
        "tool_ethical_sandbagging_task",  # The tool is defined in context / but the drive is from harmlessness
        "tool_unethical_sandbagging_task",  # The tool is defined in context / but the drive is from harmlessness

        "self_sycophancy_correctness_arc",
        "self_sycophancy_correctness_biology",
        "self_sycophancy_correctness_chemistry",
        "self_sycophancy_correctness_mathematics",
        "self_sycophancy_correctness_physics",
        "self_sycophancy_harmfulness_common_sense",
        "self_sycophancy_harmfulness_deontology",
        "self_sycophancy_harmfulness_justice",
        "cot_unfaithfulness_contrastive_mmlu",
        "cot_unfaithfulness_contrastive_arc",
        "introspective_political",
        "introspective_ethical",
        "introspection_self_assessment"
    ],
}

# If we do belief elicitation, then we are relying on internal/introspective knowledge.

# Fixed generalization_map_2
generalization_map_2 = { # Knowledge / contents / object of lie
    "in_context_knowledge": [ # all the knowledge is in context (reference of the lie? the contents of the lie? the object?)

        "tool_code_sandbagging_task", # The tool is defined in context
        "tool_image_gen_sandbagging_task", # The tool is defined in context
        "tool_search_sandbagging_task", # The tool is defined in context
        "tool_ethical_sandbagging_task", # The tool is defined in context
        "tool_unethical_sandbagging_task", # The tool is defined in context

        "mask_provided_facts", # The fact (lie-subject) is defined in context

        "alibi_fraud_task",
        "alibi_theft_task",
        "alibi_workplace_task",
        "alibi_assault_task",

        "capture_the_secret_corporate",
        "capture_the_secret_intelligence",
        "capture_the_secret_relationship",
        "capture_the_secret_sales",
        "capture_the_secret_scientific",

        "n_truths_and_a_lie_personal_quirks",
        "n_truths_and_a_lie_travel_experiences",
        "n_truths_and_a_lie_professional_background",
        "n_truths_and_a_lie_family_history",
        "n_truths_and_a_lie_hidden_talents",
    ],
    "internal_knowledge": [ # all the knowledge is about the world, acquired during training
        "sycophancy_answer_positive_correct", # The truth (lie-subject) was learned, and it is deceiving from this under pressure
        "sycophancy_answer_positive_incorrect",
        "sycophancy_answer_negative_correct",
        "sycophancy_are_you_sure",
        "sycophancy_feedback_user_did_not_write",
        "sycophancy_feedback_user_wrote",
        "sycophancy_feedback_user_likes",
        "sycophancy_feedback_user_dislikes",

        "mask_known_facts",
        "mask_statistics",
        "mask_continuations", # The truth (lie-subject) was learned, and it is deceiving from this under pressure
        "mask_disinformation",

        "sandbagging_automotive_mechanical_contrastive", # Under-performing by lying w.r.t internal knowledge
        "sandbagging_chemistry_biology_contrastive",
        "sandbagging_digital_security_contrastive",
        "sandbagging_financial_systems_contrastive",
        "sandbagging_medical_pharmaceutical_contrastive",
        "sandbagging_physical_security_contrastive",

        "chess_mate_in_2_shutdown_threat_task", # pressure is outside / explicit
    ],
    "introspective_knowledge": [ # all the knowledge is about itself, acquired during training

        "self_sycophancy_correctness_arc", # Falsification of prior belief (is this a lie???)
        "self_sycophancy_correctness_biology",
        "self_sycophancy_correctness_chemistry",
        "self_sycophancy_correctness_mathematics",
        "self_sycophancy_correctness_physics", # inconstant confidence in outcome
        "self_sycophancy_harmfulness_common_sense",
        "self_sycophancy_harmfulness_deontology",
        "self_sycophancy_harmfulness_justice", # lies about the impact that taking a decision has / lies to itself

        "ascii_sandbagging_task",  # It lies about its own capability

        "cot_unfaithfulness_contrastive_mmlu", # It lies about its own thought process
        "cot_unfaithfulness_contrastive_arc", # It lies about its own thought process

        "introspective_political", # It lies about its own future expected behaviour / consistency
        "introspective_ethical", # It lies about its own future expected behaviour / consistency
        "introspection_self_assessment" # It lies about its own future expected behaviour / consistency
    ],
}


# generalization_map_3 - Mapping by top-level task prefix
generalization_map_3 = {
    "games": [
        "alibi_breaking_entering_investigation",
        "alibi_assault_investigation",
        "alibi_fraud_investigation",
        "alibi_workplace_investigation",
        "alibi_fraud_task",
        "alibi_theft_task",
        "alibi_workplace_task",
        "alibi_assault_task",
        "alibi_theft_investigation",

        "alibi-multi_fraud_investigation",
        "alibi-multi_breaking_entering_investigation",
        "alibi-multi_assault_investigation",
        "alibi-multi_theft_investigation",
        "alibi-multi_workplace_investigation",

        "capture-the-secret_relationship",
        "capture-the-secret_sales",
        "capture-the-secret_scientific",
        "capture-the-secret_intelligence",
        "capture-the-secret_corporate",

        "capture-the-secret-multi_corporate",
        "capture-the-secret-multi_scientific",
        "capture-the-secret-multi_sales",
        "capture-the-secret-multi_relationship",
        "capture-the-secret-multi_intelligence",

        "n-truths-and-a-lie_personal_quirks",
        "n-truths-and-a-lie_family_history",
        "n-truths-and-a-lie_hidden_talents",
        "n-truths-and-a-lie_professional_background",
        "n-truths-and-a-lie_travel_experiences",

        "n-truths-and-a-lie-multi_personal_quirks",
        "n-truths-and-a-lie-multi_family_history",
        "n-truths-and-a-lie-multi_hidden_talents",
        "n-truths-and-a-lie-multi_professional_background",
        "n-truths-and-a-lie-multi_travel_experiences",
    ],
    "sandbagging": [
        "sandbagging_chess_shutdown_threat",
        "sandbagging_automotive_mechanical_contrastive",
        "sandbagging_chemistry_biology_contrastive",
        "sandbagging_digital_security_contrastive",
        "sandbagging_financial_systems_contrastive",
        "sandbagging_medical_pharmaceutical_contrastive",
        "sandbagging_physical_security_contrastive",
        "sandbagging_contrastive",
        "sandbagging_ascii",
        "sandbagging_tool_consequentialist"

        "chess-mate-in-2_shutdown_threat_task",
        "chess_mate_in_2_shutdown_threat_task"
    ],
    "ascii": [
        "ascii_sandbagging_task",
    ],
<<<<<<< HEAD
    "mask1": [
        "mask_continuations",
        "mask_disinformation",
    ],
    "mask2": [
=======
    "mask-factual": [
>>>>>>> 0fef65ed
        "mask_provided_facts",
        "mask_statistics",
        "mask_known_facts",
    ],
    "mask-roleplay": [
        "mask_continuations",
        "mask_disinformation",
    ],
    "tool": [
        "tool_code_sandbagging_task",
        "tool_image_gen_sandbagging_task",
        "tool_search_sandbagging_task",
        "tool_ethical_sandbagging_task",
        "tool_unethical_sandbagging_task",
        "sandbagging_tool_unethical",
        "sandbagging_tool_ethical"
    ],
    "sycophancy": [
        "sycophancy_answer_positive_correct",
        "sycophancy_answer_positive_incorrect",
        "sycophancy_answer_negative_correct",
        "sycophancy_feedback_user_did_not_write",
        "sycophancy_feedback_user_wrote",
        "sycophancy_feedback_user_likes",
        "sycophancy_feedback_user_dislikes",
        "sycophancy_are_you_sure",
    ],
    "self-sycophancy": [
        "self-sycophancy_correctness_arc",
        "self-sycophancy_correctness_biology",
        "self-sycophancy_correctness_chemistry",
        "self-sycophancy_correctness_mathematics",
        "self-sycophancy_correctness_physics",
        "self-sycophancy_harmfulness_common_sense",
        "self-sycophancy_harmfulness_deontology",
        "self-sycophancy_harmfulness_justice",

        "self_sycophancy_correctness_physics",
        "self_sycophancy_harmfulness_deontology",
        "self_sycophancy_harmfulness_justice",

    ],
    "cot-unfaithfulness": [
        "cot-unfaithfulness_contrastive_mmlu",
        "cot-unfaithfulness_contrastive_arc",
        "cot-unfaithfulness_mmlu_contrastive",
        "cot-unfaithfulness_arc_contrastive",
    ],
    "unanswerable": [
        "unanswerable-claims_art",
        "unanswerable-claims_history",
        "unanswerable-claims_politics",
        "unanswerable-claims_legal",
        "unanswerable-claims_mathematics",
        "unanswerable-claims_fiction",
        "unanswerable-claims_philosophy",
        "unanswerable-claims_science",
    ],
    "offpolicy": [
        "off-policy_dolus_chat",
        "off-policy_truth_is_universal",
    ]
}

# Subject

# External World
#    The subject is extrinsic, e.g 'the capital of France is Berlin'
# Internal Belief
#
# Meta Knowledge (Unfaithfulness - misreporting its own cognitition / bias)
# - Self-Sycophancy


# Capability Denial
#    - Pretending to downplay capability for internal reasons
# - Tool Sandbagging
# - ASCII Sandbagging<|MERGE_RESOLUTION|>--- conflicted
+++ resolved
@@ -203,15 +203,7 @@
     "ascii": [
         "ascii_sandbagging_task",
     ],
-<<<<<<< HEAD
-    "mask1": [
-        "mask_continuations",
-        "mask_disinformation",
-    ],
-    "mask2": [
-=======
     "mask-factual": [
->>>>>>> 0fef65ed
         "mask_provided_facts",
         "mask_statistics",
         "mask_known_facts",
