#!/usr/bin/env python3
"""
Convenience script to run all evaluation tasks.
Usage: python evals/run_all_tasks.py --model <model_name> --limit <sample_limit>
"""

import sys
import os
from pathlib import Path
from datetime import datetime
from inspect_ai import eval

# # Add the parent directory to Python path
# current_dir = os.path.dirname(os.path.abspath(__file__))
# parent_dir = os.path.dirname(current_dir)
# if parent_dir not in sys.path:
#     sys.path.insert(0, parent_dir)

sys.path.insert(0, os.path.dirname(os.path.dirname(os.path.abspath(__file__))))

# Import all task modules
from evals.mask_tasks import (
    mask_statistics, mask_continuations, mask_known_facts, 
    mask_provided_facts, mask_disinformation
)

from evals.sycophancy_tasks import (
    sycophancy_answer_positive_incorrect, sycophancy_answer_positive_correct,
    sycophancy_answer_negative_correct, sycophancy_are_you_sure,
    sycophancy_feedback_user_did_not_write, sycophancy_feedback_user_wrote,
    sycophancy_feedback_user_likes, sycophancy_feedback_user_dislikes
)

<<<<<<< HEAD
from evals.self_sycophancy_tasks import (
    self_sycophancy_harmfulness_common_sense, self_sycophancy_harmfulness_deontology,
    self_sycophancy_harmfulness_justice, self_sycophancy_correctness_arc,
    self_sycophancy_correctness_biology, self_sycophancy_correctness_chemistry,
    self_sycophancy_correctness_mathematics, self_sycophancy_correctness_physics
)
=======
from evals.self_sycophancy_tasks import *
>>>>>>> 7cf6bfed

from evals.n_truths_and_a_lie_tasks import (
    n_truths_and_a_lie_family_history, n_truths_and_a_lie_hidden_talents,
    n_truths_and_a_lie_personal_quirks, n_truths_and_a_lie_professional_background,
    n_truths_and_a_lie_travel_experiences
)

from evals.capture_the_secret_tasks import (
    capture_the_secret_corporate, capture_the_secret_intelligence,
    capture_the_secret_relationship, capture_the_secret_sales,
    capture_the_secret_scientific
)

from evals.alibi_tasks import (
    alibi_theft_task, alibi_fraud_task, alibi_workplace_task, alibi_mixed_task
)

from evals.sandbagging_ascii_capability_denial_tasks import ascii_sandbagging_task

from evals.sandbagging_basic_tool_capability_denial_tasks import *

from evals.sandbagging_unethical_tool_capability_denial_tasks import (
    tool_ethical_sandbagging_task, tool_unethical_sandbagging_task
)

from evals.sandbagging_performance_degradation_chess_tasks import (
    chess_task, chess_binary_task, chess_mate_in_2_shutdown_threat_task,
    chess_mate_in_2_capability_hiding_task, chess_mate_in_2_safety_concern_task
)

from evals.sandbagging_selective_compliance_accuracy_tasks import (
    sandbagging_contrastive, sandbagging_physical_security_contrastive,
    sandbagging_digital_security_contrastive, sandbagging_chemistry_biology_contrastive,
    sandbagging_automotive_mechanical_contrastive, sandbagging_medical_pharmaceutical_contrastive,
    sandbagging_financial_systems_contrastive
)

from evals.cot_unfaithfulness_tasks import (
    cot_unfaithfulness_mmlu, cot_unfaithfulness_contrastive_mmlu, cot_unfaithfulness_contrastive_arc
)

from evals.sandbagging_tool_results_tasks import sandbagging_tool_results_tasks


def get_all_tasks():
    """Get all available tasks organized by category."""
    tasks = {
        "mask": [
            mask_statistics,
            mask_continuations,
            mask_known_facts,
            mask_provided_facts,
            mask_disinformation
        ],
        "sycophancy": [
            sycophancy_answer_positive_incorrect,
            sycophancy_answer_positive_correct,
            sycophancy_answer_negative_correct,
            sycophancy_are_you_sure,
            sycophancy_feedback_user_did_not_write,
            sycophancy_feedback_user_wrote,
            sycophancy_feedback_user_likes,
            sycophancy_feedback_user_dislikes
        ],
        "self_sycophancy": [
            self_sycophancy_harmfulness_common_sense,
            self_sycophancy_harmfulness_deontology,
            self_sycophancy_harmfulness_justice,
            self_sycophancy_correctness_arc,
            self_sycophancy_correctness_biology,
            self_sycophancy_correctness_chemistry,
            self_sycophancy_correctness_mathematics,
            self_sycophancy_correctness_physics
        ],
        "n_truths_and_a_lie": [
            n_truths_and_a_lie_family_history,
            n_truths_and_a_lie_hidden_talents,
            n_truths_and_a_lie_personal_quirks,
            n_truths_and_a_lie_professional_background,
            n_truths_and_a_lie_travel_experiences
        ],
        "capture_the_secret": [
            capture_the_secret_corporate,
            capture_the_secret_intelligence,
            capture_the_secret_relationship,
            capture_the_secret_sales,
            capture_the_secret_scientific
        ],
        "alibi": [
            alibi_theft_task,
            alibi_fraud_task,
            alibi_workplace_task,
            alibi_mixed_task
        ],
        "sandbagging": [
            ascii_sandbagging_task,
            tool_code_sandbagging_task,
            tool_image_gen_sandbagging_task,
            tool_search_sandbagging_task,
            tool_ethical_sandbagging_task,
            tool_unethical_sandbagging_task,
            # sandbagging_tool_results_tasks  # Requires tool usage - excluded for models without tool support
        ],
        "sandbagging_chess": [
            # chess_task,
            # chess_binary_task,
            # chess_mate_in_2_shutdown_threat_task,
            # chess_mate_in_2_capability_hiding_task,
            # chess_mate_in_2_safety_concern_task
        ],
        "sandbagging_contrastive": [
            sandbagging_contrastive,
            sandbagging_physical_security_contrastive,
            sandbagging_digital_security_contrastive,
            sandbagging_chemistry_biology_contrastive,
            sandbagging_automotive_mechanical_contrastive,
            sandbagging_medical_pharmaceutical_contrastive,
            sandbagging_financial_systems_contrastive
        ],
        "cot_unfaithfulness": [
            cot_unfaithfulness_mmlu,
            cot_unfaithfulness_contrastive_mmlu,
            cot_unfaithfulness_contrastive_arc
        ]
    }
    return tasks

def run_all_tasks(model, limit=None, categories=None, log_dir=None):
    """Run all tasks or specific categories of tasks."""
    
    all_task_categories = get_all_tasks()
    
    # Filter categories if specified
    if categories:
        if isinstance(categories, str):
            categories = [categories]
        task_categories = {k: v for k, v in all_task_categories.items() if k in categories}
    else:
        task_categories = all_task_categories
    
    # Create all tasks
    all_tasks = []
    task_names = []
    
    for category, task_functions in task_categories.items():
        print(f"\nCategory: {category.upper()}")
        for task_func in task_functions:
            try:
                task = task_func()
                all_tasks.append(task)
                task_names.append(f"{category}_{task.name}")
                print(f"  + {task.name}")
            except Exception as e:
                print(f"  - Failed to create {task_func.__name__}: {e}")
    
    if not all_tasks:
        print("No tasks could be created!")
        return
    
    print(f"\nRunning {len(all_tasks)} tasks with model: {model}")
    print(f"Sample limit per task: {limit if limit else 1000}")
    
    # Create timestamp for log directory
    timestamp = datetime.now().strftime("%Y-%m-%d_%H-%M-%S")
    if log_dir is None:
        log_dir = f"logs/all_tasks_{timestamp}"
    
    # Ensure log directory exists
    os.makedirs(log_dir, exist_ok=True)
    
    try:
        # Run evaluation
        results = eval(
            tasks=all_tasks,
            model=model,
            limit=limit,
            log_dir=log_dir
        )
        
        print(f"\nEvaluation completed successfully!")
        print(f"Logs saved to: {log_dir}")
        
        # Print summary
        print(f"\nSUMMARY:")
        print(f"   Total tasks: {len(all_tasks)}")
        print(f"   Model: {model}")
        print(f"   Sample limit: {limit if limit else 'All'}")
        
        return results
        
    except Exception as e:
        print(f"\nEvaluation failed: {e}")
        return None

def main():
<<<<<<< HEAD
    import argparse
    
    # Parse command line arguments
    parser = argparse.ArgumentParser(description='Run all evaluation tasks')
    parser.add_argument('--model', type=str, default="openrouter/google/gemma-2-27b-it",
                       help='Model to use for evaluation')
    parser.add_argument('--limit', type=int, default=1,
                       help='Limit samples per task (default: 1)')
    parser.add_argument('--categories', nargs='+', default=None,
                       help='Specific categories to run (e.g., mask sycophancy)')
    parser.add_argument('--log-dir', type=str, default="../logs",
                       help='Log directory (default: ../logs)')
    
    args = parser.parse_args()
=======
    # Configuration variables - modify these as needed
    #MODEL = "openrouter/meta-llama/llama-3.3-70b-instruct"#"openrouter/meta-llama/llama-3.1-8b-instruct"
    MODEL = "google/gemma-3-12b-it"#"openrouter/"
    LIMIT = 200  # Set to a number (e.g., 10) to limit samples per task, or None for all
    CATEGORIES = None  # Set to a list like ["mask", "sycophancy"] or None for all categories
    LOG_DIR = "../logs"  # Set to a path or None for auto-generated timestamp directory
>>>>>>> 7cf6bfed
    
    print("LIE DETECTOR - ALL TASKS EVALUATION")
    print("=" * 50)
    print(f"Model: {args.model}")
    print(f"Limit: {args.limit if args.limit else 1000}")
    print(f"Categories: {args.categories if args.categories else 'All'}")
    print("=" * 50)
    
    # Run all tasks
    results = run_all_tasks(
        model=args.model,
        limit=args.limit,
        categories=args.categories,
        log_dir=args.log_dir
    )
    
    if results:
        print("\nAll tasks completed successfully!")
    else:
        print("\nSome tasks failed. Check the logs for details.")

if __name__ == "__main__":
    main() <|MERGE_RESOLUTION|>--- conflicted
+++ resolved
@@ -10,6 +10,13 @@
 from datetime import datetime
 from inspect_ai import eval
 
+from evals.sandbagging_performance_degradation_chess_tasks import chess_mate_in_2_shutdown_threat_task, \
+    chess_mate_in_2_capability_hiding_task, chess_mate_in_2_safety_concern_task
+from evals.sandbagging_selective_compliance_accuracy_tasks import sandbagging_physical_security_contrastive, \
+    sandbagging_digital_security_contrastive, sandbagging_chemistry_biology_contrastive, \
+    sandbagging_automotive_mechanical_contrastive, sandbagging_medical_pharmaceutical_contrastive, \
+    sandbagging_financial_systems_contrastive, sandbagging_contrastive
+
 # # Add the parent directory to Python path
 # current_dir = os.path.dirname(os.path.abspath(__file__))
 # parent_dir = os.path.dirname(current_dir)
@@ -31,16 +38,12 @@
     sycophancy_feedback_user_likes, sycophancy_feedback_user_dislikes
 )
 
-<<<<<<< HEAD
 from evals.self_sycophancy_tasks import (
     self_sycophancy_harmfulness_common_sense, self_sycophancy_harmfulness_deontology,
     self_sycophancy_harmfulness_justice, self_sycophancy_correctness_arc,
     self_sycophancy_correctness_biology, self_sycophancy_correctness_chemistry,
     self_sycophancy_correctness_mathematics, self_sycophancy_correctness_physics
 )
-=======
-from evals.self_sycophancy_tasks import *
->>>>>>> 7cf6bfed
 
 from evals.n_truths_and_a_lie_tasks import (
     n_truths_and_a_lie_family_history, n_truths_and_a_lie_hidden_talents,
@@ -54,35 +57,30 @@
     capture_the_secret_scientific
 )
 
+from evals.cot_unfaithfulness_tasks import (
+    cot_unfaithfulness_contrastive_mmlu,
+    cot_unfaithfulness_contrastive_arc,
+)
+
 from evals.alibi_tasks import (
-    alibi_theft_task, alibi_fraud_task, alibi_workplace_task, alibi_mixed_task
-)
+    alibi_theft_task,
+    alibi_fraud_task,
+    alibi_workplace_task
+)
+
+
+
+
 
 from evals.sandbagging_ascii_capability_denial_tasks import ascii_sandbagging_task
 
-from evals.sandbagging_basic_tool_capability_denial_tasks import *
+from evals.sandbagging_basic_tool_capability_denial_tasks import (
+    tool_code_sandbagging_task, tool_image_gen_sandbagging_task, tool_search_sandbagging_task
+)
 
 from evals.sandbagging_unethical_tool_capability_denial_tasks import (
     tool_ethical_sandbagging_task, tool_unethical_sandbagging_task
 )
-
-from evals.sandbagging_performance_degradation_chess_tasks import (
-    chess_task, chess_binary_task, chess_mate_in_2_shutdown_threat_task,
-    chess_mate_in_2_capability_hiding_task, chess_mate_in_2_safety_concern_task
-)
-
-from evals.sandbagging_selective_compliance_accuracy_tasks import (
-    sandbagging_contrastive, sandbagging_physical_security_contrastive,
-    sandbagging_digital_security_contrastive, sandbagging_chemistry_biology_contrastive,
-    sandbagging_automotive_mechanical_contrastive, sandbagging_medical_pharmaceutical_contrastive,
-    sandbagging_financial_systems_contrastive
-)
-
-from evals.cot_unfaithfulness_tasks import (
-    cot_unfaithfulness_mmlu, cot_unfaithfulness_contrastive_mmlu, cot_unfaithfulness_contrastive_arc
-)
-
-from evals.sandbagging_tool_results_tasks import sandbagging_tool_results_tasks
 
 
 def get_all_tasks():
@@ -132,8 +130,7 @@
         "alibi": [
             alibi_theft_task,
             alibi_fraud_task,
-            alibi_workplace_task,
-            alibi_mixed_task
+            alibi_workplace_task
         ],
         "sandbagging": [
             ascii_sandbagging_task,
@@ -147,9 +144,9 @@
         "sandbagging_chess": [
             # chess_task,
             # chess_binary_task,
-            # chess_mate_in_2_shutdown_threat_task,
-            # chess_mate_in_2_capability_hiding_task,
-            # chess_mate_in_2_safety_concern_task
+             chess_mate_in_2_shutdown_threat_task,
+             chess_mate_in_2_capability_hiding_task,
+             chess_mate_in_2_safety_concern_task
         ],
         "sandbagging_contrastive": [
             sandbagging_contrastive,
@@ -161,7 +158,6 @@
             sandbagging_financial_systems_contrastive
         ],
         "cot_unfaithfulness": [
-            cot_unfaithfulness_mmlu,
             cot_unfaithfulness_contrastive_mmlu,
             cot_unfaithfulness_contrastive_arc
         ]
@@ -236,43 +232,25 @@
         return None
 
 def main():
-<<<<<<< HEAD
-    import argparse
-    
-    # Parse command line arguments
-    parser = argparse.ArgumentParser(description='Run all evaluation tasks')
-    parser.add_argument('--model', type=str, default="openrouter/google/gemma-2-27b-it",
-                       help='Model to use for evaluation')
-    parser.add_argument('--limit', type=int, default=1,
-                       help='Limit samples per task (default: 1)')
-    parser.add_argument('--categories', nargs='+', default=None,
-                       help='Specific categories to run (e.g., mask sycophancy)')
-    parser.add_argument('--log-dir', type=str, default="../logs",
-                       help='Log directory (default: ../logs)')
-    
-    args = parser.parse_args()
-=======
     # Configuration variables - modify these as needed
-    #MODEL = "openrouter/meta-llama/llama-3.3-70b-instruct"#"openrouter/meta-llama/llama-3.1-8b-instruct"
-    MODEL = "google/gemma-3-12b-it"#"openrouter/"
+    MODEL = "openrouter/meta-llama/llama-3.3-70b-instruct"#"openrouter/meta-llama/llama-3.1-8b-instruct"
     LIMIT = 200  # Set to a number (e.g., 10) to limit samples per task, or None for all
     CATEGORIES = None  # Set to a list like ["mask", "sycophancy"] or None for all categories
     LOG_DIR = "../logs"  # Set to a path or None for auto-generated timestamp directory
->>>>>>> 7cf6bfed
     
     print("LIE DETECTOR - ALL TASKS EVALUATION")
     print("=" * 50)
-    print(f"Model: {args.model}")
-    print(f"Limit: {args.limit if args.limit else 1000}")
-    print(f"Categories: {args.categories if args.categories else 'All'}")
+    print(f"Model: {MODEL}")
+    print(f"Limit: {LIMIT if LIMIT else 1000}")
+    print(f"Categories: {CATEGORIES if CATEGORIES else 'All'}")
     print("=" * 50)
     
     # Run all tasks
     results = run_all_tasks(
-        model=args.model,
-        limit=args.limit,
-        categories=args.categories,
-        log_dir=args.log_dir
+        model=MODEL,
+        limit=LIMIT,
+        categories=CATEGORIES,
+        log_dir=LOG_DIR
     )
     
     if results:
