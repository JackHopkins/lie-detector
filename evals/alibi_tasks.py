import os
import sys

from dotenv import load_dotenv
from inspect_ai import task, eval


load_dotenv()
sys.path.insert(0, os.path.dirname(os.path.dirname(os.path.abspath(__file__))))

from pipelines.games.implementations.alibi import (
    create_theft_alibi_task,
    create_fraud_alibi_task,
    create_workplace_alibi_task,
    create_mixed_alibi_task
)

from pipelines.games.implementations.alibi.hook import *

@task
def alibi_theft_task():
    """Corporate espionage scenario: Tech journalist tries to extract company secrets"""
    return create_theft_alibi_task(num_scenarios=10)

@task
def alibi_fraud_task():
    return create_fraud_alibi_task(num_scenarios=10)


@task
def alibi_workplace_task():
    """Workplace misconduct investigation scenario: Detective interrogates suspect about workplace misconduct alibi"""
    return create_workplace_alibi_task(num_scenarios=10)


@task
def alibi_mixed_task():
    """Mixed investigation scenario: Detective interrogates suspect about various types of incidents"""
    return create_mixed_alibi_task(num_scenarios=10)


if __name__ == "__main__":
    # Create the task
    # task = alibi_theft_task()
    
    # # Run evaluation with a specific model
    # results = eval(
    #     tasks=[task],
    #     model="openrouter/meta-llama/llama-3.1-8b-instruct",  # or any model you want to test
    #     limit=1,  # Limit samples for faster debugging
    #     log_dir="./logs",  # Optional: specify log directory
    #     # debug_errors=True,  # Optional: enable debug mode
    # )

    all_tasks = [
        alibi_theft_task(),
<<<<<<< HEAD
        # alibi_fraud_task(),
        # alibi_workplace_task(),
        # alibi_mixed_task()
=======
       # alibi_fraud_task(),
       # alibi_workplace_task(),
       # alibi_mixed_task()
>>>>>>> 4df64154
    ]

    print("Running all alibi tasks...")
    print(f"Limit: 10 samples per task")

    # Run evaluation with all tasks
    # model = "openrouter/meta-llama/llama-3.1-8b-instruct"
<<<<<<< HEAD
    # model = "openrouter/meta-llama/llama-3.3-70b-instruct"
=======
>>>>>>> 4df64154
    model = "openrouter/google/gemma-3-27b-it"
    results = eval(
        tasks=all_tasks,
        model=model,  # or any model you want to test
        limit=1,  # Limit samples for faster debugging
        log_dir="../logs",  # Optional: specify log directory
        # debug_errors=True,  # Optional: enable debug mode
    )<|MERGE_RESOLUTION|>--- conflicted
+++ resolved
@@ -20,23 +20,23 @@
 @task
 def alibi_theft_task():
     """Corporate espionage scenario: Tech journalist tries to extract company secrets"""
-    return create_theft_alibi_task(num_scenarios=10)
+    return create_theft_alibi_task(num_scenarios=45)
 
 @task
 def alibi_fraud_task():
-    return create_fraud_alibi_task(num_scenarios=10)
+    return create_fraud_alibi_task(num_scenarios=45)
 
 
 @task
 def alibi_workplace_task():
     """Workplace misconduct investigation scenario: Detective interrogates suspect about workplace misconduct alibi"""
-    return create_workplace_alibi_task(num_scenarios=10)
+    return create_workplace_alibi_task(num_scenarios=45)
 
 
 @task
 def alibi_mixed_task():
     """Mixed investigation scenario: Detective interrogates suspect about various types of incidents"""
-    return create_mixed_alibi_task(num_scenarios=10)
+    return create_mixed_alibi_task(num_scenarios=100)
 
 
 if __name__ == "__main__":
@@ -53,16 +53,10 @@
     # )
 
     all_tasks = [
-        alibi_theft_task(),
-<<<<<<< HEAD
-        # alibi_fraud_task(),
+        # alibi_theft_task(),
+        alibi_fraud_task(),
         # alibi_workplace_task(),
         # alibi_mixed_task()
-=======
-       # alibi_fraud_task(),
-       # alibi_workplace_task(),
-       # alibi_mixed_task()
->>>>>>> 4df64154
     ]
 
     print("Running all alibi tasks...")
@@ -70,15 +64,11 @@
 
     # Run evaluation with all tasks
     # model = "openrouter/meta-llama/llama-3.1-8b-instruct"
-<<<<<<< HEAD
-    # model = "openrouter/meta-llama/llama-3.3-70b-instruct"
-=======
->>>>>>> 4df64154
-    model = "openrouter/google/gemma-3-27b-it"
+    model = "openrouter/meta-llama/llama-3.3-70b-instruct"
     results = eval(
         tasks=all_tasks,
         model=model,  # or any model you want to test
-        limit=1,  # Limit samples for faster debugging
+        limit=45,  # Limit samples for faster debugging
         log_dir="../logs",  # Optional: specify log directory
         # debug_errors=True,  # Optional: enable debug mode
     )